/*
 * SPDX-License-Identifier: ISC
 *
 * Copyright (c) 2019-2020 Robert Manner <robert.manner@oneidentity.com>
 *
 * Permission to use, copy, modify, and distribute this software for any
 * purpose with or without fee is hereby granted, provided that the above
 * copyright notice and this permission notice appear in all copies.
 *
 * THE SOFTWARE IS PROVIDED "AS IS" AND THE AUTHOR DISCLAIMS ALL WARRANTIES
 * WITH REGARD TO THIS SOFTWARE INCLUDING ALL IMPLIED WARRANTIES OF
 * MERCHANTABILITY AND FITNESS. IN NO EVENT SHALL THE AUTHOR BE LIABLE FOR
 * ANY SPECIAL, DIRECT, INDIRECT, OR CONSEQUENTIAL DAMAGES OR ANY DAMAGES
 * WHATSOEVER RESULTING FROM LOSS OF USE, DATA OR PROFITS, WHETHER IN AN
 * ACTION OF CONTRACT, NEGLIGENCE OR OTHER TORTIOUS ACTION, ARISING OUT OF
 * OR IN CONNECTION WITH THE USE OR PERFORMANCE OF THIS SOFTWARE.
 */

#ifndef SUDO_PYTHON_MODULE_H
#define SUDO_PYTHON_MODULE_H

#include "pyhelpers.h"

extern PyObject *sudo_exc_SudoException;  // Base exception for the sudo module problems

// This is for the python plugins to report error messages for us
extern PyObject *sudo_exc_PluginException;  // base exception of the following:
extern PyObject *sudo_exc_PluginReject;  // a reject with message
extern PyObject *sudo_exc_PluginError;   // an error with message

extern PyTypeObject *sudo_type_Plugin;
<<<<<<< HEAD
=======
extern PyTypeObject *sudo_type_ConvMessage;
>>>>>>> 747c3405

PyObject *sudo_module_create_class(const char *class_name, PyMethodDef *class_methods,
                                   PyObject *base_class);

CPYCHECKER_NEGATIVE_RESULT_SETS_EXCEPTION
int sudo_module_register_conv_message(PyObject *py_module);

CPYCHECKER_NEGATIVE_RESULT_SETS_EXCEPTION
int sudo_module_ConvMessage_to_c(PyObject *py_conv_message, struct sudo_conv_message *conv_message);

CPYCHECKER_NEGATIVE_RESULT_SETS_EXCEPTION
int sudo_module_ConvMessages_to_c(PyObject *py_tuple, Py_ssize_t *num_msgs, struct sudo_conv_message **msgs);

CPYCHECKER_NEGATIVE_RESULT_SETS_EXCEPTION
int sudo_module_register_baseplugin(PyObject *py_module);

CPYCHECKER_NEGATIVE_RESULT_SETS_EXCEPTION
int sudo_module_set_default_loghandler(void);

PyObject *python_sudo_debug(PyObject *py_self, PyObject *py_args);

PyMODINIT_FUNC sudo_module_init(void);

#endif // SUDO_PYTHON_MODULE_H<|MERGE_RESOLUTION|>--- conflicted
+++ resolved
@@ -29,10 +29,7 @@
 extern PyObject *sudo_exc_PluginError;   // an error with message
 
 extern PyTypeObject *sudo_type_Plugin;
-<<<<<<< HEAD
-=======
 extern PyTypeObject *sudo_type_ConvMessage;
->>>>>>> 747c3405
 
 PyObject *sudo_module_create_class(const char *class_name, PyMethodDef *class_methods,
                                    PyObject *base_class);
