/*
 * Copyright (c) 2010, 2011, 2013 Todd C. Miller <Todd.Miller@courtesan.com>
 *
 * Permission to use, copy, modify, and distribute this software for any
 * purpose with or without fee is hereby granted, provided that the above
 * copyright notice and this permission notice appear in all copies.
 *
 * THE SOFTWARE IS PROVIDED "AS IS" AND THE AUTHOR DISCLAIMS ALL WARRANTIES
 * WITH REGARD TO THIS SOFTWARE INCLUDING ALL IMPLIED WARRANTIES OF
 * MERCHANTABILITY AND FITNESS. IN NO EVENT SHALL THE AUTHOR BE LIABLE FOR
 * ANY SPECIAL, DIRECT, INDIRECT, OR CONSEQUENTIAL DAMAGES OR ANY DAMAGES
 * WHATSOEVER RESULTING FROM LOSS OF USE, DATA OR PROFITS, WHETHER IN AN
 * ACTION OF CONTRACT, NEGLIGENCE OR OTHER TORTIOUS ACTION, ARISING OUT OF
 * OR IN CONNECTION WITH THE USE OR PERFORMANCE OF THIS SOFTWARE.
 */

#include <config.h>

#ifndef HAVE_GETGROUPLIST

#include <sys/types.h>
#include <stdio.h>
#ifdef STDC_HEADERS
# include <stdlib.h>
# include <stddef.h>
#else
# ifdef HAVE_STDLIB_H
#  include <stdlib.h>
# endif
#endif /* STDC_HEADERS */
#ifdef HAVE_STRING_H
# include <string.h>
#endif /* HAVE_STRING_H */
#ifdef HAVE_STRINGS_H
# include <strings.h>
#endif /* HAVE_STRINGS_H */
#include <grp.h>
#ifdef HAVE_NSS_SEARCH
# include <limits.h>
# include <nsswitch.h>
# ifdef HAVE_NSS_DBDEFS_H
#  include <nss_dbdefs.h>
# else
#  include "compat/nss_dbdefs.h"
# endif
#endif

#include "missing.h"

#if defined(HAVE_GETGRSET)
/*
 * BSD-compatible getgrouplist(3) using getgrset(3)
 */
int
getgrouplist(const char *name, gid_t basegid, gid_t *groups, int *ngroupsp)
{
    char *cp, *grset = NULL;
    int i, ngroups = 1;
    int grpsize = *ngroupsp;
    int rval = -1;
    gid_t gid;

    /* We support BSD semantics where the first element is the base gid */
    if (grpsize <= 0)
	return -1;
    groups[0] = basegid;

#ifdef HAVE_SETAUTHDB
    aix_setauthdb((char *) name);
#endif
    if ((grset = getgrset(name)) != NULL) {
	for (cp = strtok(grset, ","); cp != NULL; cp = strtok(NULL, ",")) {
	    gid = atoi(cp);
	    if (gid != basegid) {
		if (ngroups == grpsize)
		    goto done;
		groups[ngroups++] = gid;
	    }
	}
    }
    rval = 0;

done:
    free(grset);
#ifdef HAVE_SETAUTHDB
    aix_restoreauthdb();
#endif
    *ngroupsp = ngroups;

    return rval;
}

<<<<<<< HEAD
#elif defined(HAVE__GETGROUPSBYMEMBER)

/*
 * BSD-compatible getgrouplist(3) using _getgroupsbymember(3)
 */
int
getgrouplist(const char *name, gid_t basegid, gid_t *groups, int *ngroupsp)
{
    int ngroups, grpsize = *ngroupsp;
    int rval = -1;

    if (grpsize > 0) {
	/* We support BSD semantics where the first element is the base gid */
	groups[0] = basegid;

	/* The last arg is 1 because we already filled in the base gid. */
	ngroups = _getgroupsbymember(name, groups, grpsize, 1);
	if (ngroups != -1) {
	    rval = 0;
	    *ngroupsp = ngroups;
	}
    }
    return rval;
}

=======
#elif defined(HAVE_NSS_SEARCH)

#ifndef GID_MAX
# define GID_MAX	UID_MAX
#endif

#ifndef ALIGNBYTES
# define ALIGNBYTES	(sizeof(long) - 1L)
#endif
#ifndef ALIGN
# define ALIGN(p)	(((unsigned long)(p) + ALIGNBYTES) & ~ALIGNBYTES)
#endif

extern void _nss_initf_group(nss_db_params_t *);

/*
 * Convert a groups file string (instr) to a struct group (ent) using
 * buf for storage.  
 */
static int
str2grp(const char *instr, int inlen, void *ent, char *buf, int buflen)
{
    struct group *grp = ent;
    char *cp, *ep, *fieldsep = buf;
    char **gr_mem, **gr_end;
    int yp = 0;
    unsigned long gid;

    /* Must at least have space to copy instr -> buf. */
    if (inlen >= buflen)
	return NSS_STR_PARSE_ERANGE;

    /* Paranoia: buf and instr should be distinct. */
    if (buf != instr) {
	memmove(buf, instr, inlen);
	buf[inlen] = '\0';
    }

    if ((fieldsep = strchr(cp = fieldsep, ':')) == NULL)
	return NSS_STR_PARSE_PARSE;
    *fieldsep++ = '\0';
    grp->gr_name = cp;

    /* Check for YP inclusion/exclusion entries. */
    if (*cp == '+' || *cp == '-') {
	/* Only the name is required for YP inclusion/exclusion entries. */
	grp->gr_passwd = "";
	grp->gr_gid = 0;
	grp->gr_mem = NULL;
	yp = 1;
    }

    if ((fieldsep = strchr(cp = fieldsep, ':')) == NULL)
	return yp ? NSS_STR_PARSE_SUCCESS : NSS_STR_PARSE_PARSE;
    *fieldsep++ = '\0';
    grp->gr_passwd = cp;

    if ((fieldsep = strchr(cp = fieldsep, ':')) == NULL)
	return yp ? NSS_STR_PARSE_SUCCESS : NSS_STR_PARSE_PARSE;
    *fieldsep++ = '\0';
    gid = strtoul(cp, &ep, 10);
    if (*cp == '\0' || *ep != '\0')
	return yp ? NSS_STR_PARSE_SUCCESS : NSS_STR_PARSE_PARSE;
#ifdef GID_NOBODY
    if (*cp == '-' && gid != 0) {
	/* Negative gids get mapped to nobody on Solaris. */
	grp->gr_gid = GID_NOBODY;
    } else
#endif
    if ((errno == ERANGE && gid == ULONG_MAX) ||
	gid > GID_MAX || gid != (gid_t)gid) {
	return NSS_STR_PARSE_ERANGE;
    } else {
	grp->gr_gid = (gid_t)gid;
    }

    /* Store group members, taking care to use proper alignment. */
    grp->gr_mem = NULL;
    if (*fieldsep != '\0') {
	grp->gr_mem = gr_mem = (char **)ALIGN(buf + inlen + 1);
	gr_end = (char **)((unsigned long)(buf + buflen) & ~ALIGNBYTES);
	for (;;) {
	    if (gr_mem == gr_end)
		return NSS_STR_PARSE_ERANGE;	/* out of space! */
	    *gr_mem++ = cp;
	    if (fieldsep == NULL)
		break;
	    if ((fieldsep = strchr(cp = fieldsep, ',')) != NULL)
		*fieldsep++ = '\0';
	}
	*gr_mem = NULL;
    }
    return NSS_STR_PARSE_SUCCESS;
}

static nss_status_t
process_cstr(const char *instr, int inlen, struct nss_groupsbymem *gbm)
{
    const char *user = gbm->username;
    nss_status_t rval = NSS_NOTFOUND;
    nss_XbyY_buf_t *buf;
    struct group *grp;
    char **gr_mem;
    int	error, i;

    buf = _nss_XbyY_buf_alloc(sizeof(struct group), NSS_BUFLEN_GROUP);
    if (buf == NULL)
	return NSS_UNAVAIL;

    /* Parse groups file string -> struct group. */
    grp = buf->result;
    error = (*gbm->str2ent)(instr, inlen, grp, buf->buffer, buf->buflen);
    if (error || grp->gr_mem == NULL)
	goto done;

    for (gr_mem = grp->gr_mem; *gr_mem != NULL; gr_mem++) {
	if (strcmp(*gr_mem, user) == 0) {
	    /* Append to gid_array unless gr_gid is a dupe. */
	    for (i = 0; i < gbm->numgids; i++) {
		if (gbm->gid_array[i] == grp->gr_gid)
		    goto done;			/* already present */
	    }
	    /* Store gid if there is space. */
	    if (i < gbm->maxgids)
		gbm->gid_array[i] = grp->gr_gid;
	    /* Always increment numgids so we can detect when out of space. */
	    gbm->numgids++;
	    goto done;
	}
    }
done:
    _nss_XbyY_buf_free(buf);
    return rval;
}

/*
 * BSD-compatible getgrouplist(3) using nss_search(3)
 */
int
getgrouplist(const char *name, gid_t basegid, gid_t *groups, int *ngroupsp)
{
    struct nss_groupsbymem gbm;
    static DEFINE_NSS_DB_ROOT(db_root);

    /* We support BSD semantics where the first element is the base gid */
    if (*ngroupsp <= 0)
	return -1;
    groups[0] = basegid;

    memset(&gbm, 0, sizeof(gbm));
    gbm.username = name;
    gbm.gid_array = groups;
    gbm.maxgids = *ngroupsp;
    gbm.numgids = 1; /* for basegid */
    gbm.force_slow_way = 1;
    gbm.str2ent = str2grp;
    gbm.process_cstr = process_cstr;

    /*
     * Can't use nss_search return value since it may return NSS_UNAVAIL
     * when no nsswitch.conf entry (e.g. compat mode).
     */
    (void)nss_search(&db_root, _nss_initf_group, NSS_DBOP_GROUP_BYMEMBER, &gbm);

    if (gbm.numgids <= gbm.maxgids) {
        *ngroupsp = gbm.numgids;
        return 0;
    }
    *ngroupsp = gbm.maxgids;
    return -1;
}

>>>>>>> 8b44c5d4
#else /* !HAVE_GETGRSET && !HAVE__GETGROUPSBYMEMBER */

/*
 * BSD-compatible getgrouplist(3) using getgrent(3)
 */
int
getgrouplist(const char *name, gid_t basegid, gid_t *groups, int *ngroupsp)
{
    int i, ngroups = 1;
    int grpsize = *ngroupsp;
    int rval = -1;
    struct group *grp;

    /* We support BSD semantics where the first element is the base gid */
    if (grpsize <= 0)
	return -1;
    groups[0] = basegid;

    setgrent();
    while ((grp = getgrent()) != NULL) {
	if (grp->gr_gid == basegid)
	    continue;

	for (i = 0; grp->gr_mem[i] != NULL; i++) {
	    if (strcmp(name, grp->gr_mem[i]) == 0)
		break;
	}
	if (grp->gr_mem[i] == NULL)
	    continue; /* user not found */

	/* Only add if it is not the same as an existing gid */
	for (i = 0; i < ngroups; i++) {
	    if (grp->gr_gid == groups[i])
		break;
	}
	if (i == ngroups) {
	    if (ngroups == grpsize)
		goto done;
	    groups[ngroups++] = grp->gr_gid;
	}
    }
    rval = 0;

done:
    endgrent();
    *ngroupsp = ngroups;

    return rval;
}
<<<<<<< HEAD
#endif /* !HAVE_GETGRSET && !HAVE__GETGROUPSBYMEMBER */
=======
#endif /* !HAVE_GETGRSET && !HAVE__GETGROUPSBYMEMBER */
#endif /* HAVE_GETGROUPLIST */
>>>>>>> 8b44c5d4
<|MERGE_RESOLUTION|>--- conflicted
+++ resolved
@@ -90,33 +90,6 @@
     return rval;
 }
 
-<<<<<<< HEAD
-#elif defined(HAVE__GETGROUPSBYMEMBER)
-
-/*
- * BSD-compatible getgrouplist(3) using _getgroupsbymember(3)
- */
-int
-getgrouplist(const char *name, gid_t basegid, gid_t *groups, int *ngroupsp)
-{
-    int ngroups, grpsize = *ngroupsp;
-    int rval = -1;
-
-    if (grpsize > 0) {
-	/* We support BSD semantics where the first element is the base gid */
-	groups[0] = basegid;
-
-	/* The last arg is 1 because we already filled in the base gid. */
-	ngroups = _getgroupsbymember(name, groups, grpsize, 1);
-	if (ngroups != -1) {
-	    rval = 0;
-	    *ngroupsp = ngroups;
-	}
-    }
-    return rval;
-}
-
-=======
 #elif defined(HAVE_NSS_SEARCH)
 
 #ifndef GID_MAX
@@ -289,7 +262,6 @@
     return -1;
 }
 
->>>>>>> 8b44c5d4
 #else /* !HAVE_GETGRSET && !HAVE__GETGROUPSBYMEMBER */
 
 /*
@@ -339,9 +311,5 @@
 
     return rval;
 }
-<<<<<<< HEAD
 #endif /* !HAVE_GETGRSET && !HAVE__GETGROUPSBYMEMBER */
-=======
-#endif /* !HAVE_GETGRSET && !HAVE__GETGROUPSBYMEMBER */
-#endif /* HAVE_GETGROUPLIST */
->>>>>>> 8b44c5d4
+#endif /* HAVE_GETGROUPLIST */