dnl
dnl Use the top-level autogen.sh script to generate configure and config.h.in
dnl
dnl SPDX-License-Identifier: ISC
dnl
dnl Copyright (c) 1994-1996, 1998-2023 Todd C. Miller <Todd.Miller@sudo.ws>
dnl
dnl Permission to use, copy, modify, and distribute this software for any
dnl purpose with or without fee is hereby granted, provided that the above
dnl copyright notice and this permission notice appear in all copies.
dnl
dnl THE SOFTWARE IS PROVIDED "AS IS" AND THE AUTHOR DISCLAIMS ALL WARRANTIES
dnl WITH REGARD TO THIS SOFTWARE INCLUDING ALL IMPLIED WARRANTIES OF
dnl MERCHANTABILITY AND FITNESS. IN NO EVENT SHALL THE AUTHOR BE LIABLE FOR
dnl ANY SPECIAL, DIRECT, INDIRECT, OR CONSEQUENTIAL DAMAGES OR ANY DAMAGES
dnl WHATSOEVER RESULTING FROM LOSS OF USE, DATA OR PROFITS, WHETHER IN AN
dnl ACTION OF CONTRACT, NEGLIGENCE OR OTHER TORTIOUS ACTION, ARISING OUT OF
dnl OR IN CONNECTION WITH THE USE OR PERFORMANCE OF THIS SOFTWARE.
dnl
AC_PREREQ([2.70])
<<<<<<< HEAD
AC_INIT([sudo], [1.9.12p2], [https://bugzilla.sudo.ws/], [sudo])
=======
AC_INIT([sudo], [1.9.13], [https://bugzilla.sudo.ws/], [sudo])
>>>>>>> a80dcc6a
AC_CONFIG_HEADERS([config.h pathnames.h])
AC_CONFIG_SRCDIR([src/sudo.c])
AC_CONFIG_AUX_DIR([scripts])
dnl
dnl Variables that get substituted in the Makefile and man pages
dnl
AC_SUBST([SHELL])
AC_SUBST([LIBTOOL])
AC_SUBST([CFLAGS])
AC_SUBST([PROGS])
AC_SUBST([CPPFLAGS])
AC_SUBST([LDFLAGS])
AC_SUBST([SUDO_LDFLAGS])
AC_SUBST([SUDOERS_LDFLAGS])
AC_SUBST([LIBUTIL_LDFLAGS])
AC_SUBST([ZLIB_LDFLAGS])
AC_SUBST([LT_LDFLAGS])
AC_SUBST([LT_LDDEP])
AC_SUBST([LT_LDEXPORTS])
AC_SUBST([LT_STATIC])
AC_SUBST([LT_DEP_LIBS])
AC_SUBST([COMMON_OBJS])
AC_SUBST([SUDOERS_LT_STATIC])
AC_SUBST([SUDOERS_OBJS])
AC_SUBST([SUDO_OBJS])
AC_SUBST([LIBS])
AC_SUBST([SUDO_LIBS])
AC_SUBST([SUDOERS_LIBS])
AC_SUBST([STATIC_SUDOERS])
AC_SUBST([NET_LIBS])
AC_SUBST([AFS_LIBS])
AC_SUBST([REPLAY_LIBS])
AC_SUBST([GETGROUPS_LIB])
AC_SUBST([AUTH_OBJS])
AC_SUBST([MANTYPE])
AC_SUBST([MANDIRTYPE])
AC_SUBST([MANCOMPRESS])
AC_SUBST([MANCOMPRESSEXT])
AC_SUBST([SHLIB_ENABLE])
AC_SUBST([SHLIB_MODE])
AC_SUBST([SUDOERS_MODE])
AC_SUBST([SUDOERS_UID])
AC_SUBST([SUDOERS_GID])
AC_SUBST([DEVEL])
AC_SUBST([EXAMPLES])
AC_SUBST([BAMAN])
AC_SUBST([LCMAN])
AC_SUBST([PSMAN])
AC_SUBST([SEMAN])
AC_SUBST([AAMAN])
AC_SUBST([devdir])
AC_SUBST([mansectsu])
AC_SUBST([mansectform])
AC_SUBST([mansectmisc])
AC_SUBST([INTERCEPTFILE])
AC_SUBST([INTERCEPTDIR])
AC_SUBST([intercept_file])
AC_SUBST([NOEXECFILE])
AC_SUBST([NOEXECDIR])
AC_SUBST([noexec_file])
AC_SUBST([sesh_file])
AC_SUBST([INSTALL_BACKUP])
AC_SUBST([INSTALL_INTERCEPT])
AC_SUBST([INSTALL_NOEXEC])
AC_SUBST([PRELOAD_MODULE])
AC_SUBST([DONT_LEAK_PATH_INFO])
AC_SUBST([BSDAUTH_USAGE])
AC_SUBST([SELINUX_USAGE])
AC_SUBST([LDAP])
AC_SUBST([LOGINCAP_USAGE])
AC_SUBST([ZLIB])
AC_SUBST([ZLIB_SRC])
AC_SUBST([LIBTOOL_DEPS])
AC_SUBST([CONFIGURE_ARGS])
AC_SUBST([LIBDL])
AC_SUBST([LIBRT])
AC_SUBST([LIBINTL])
AC_SUBST([LIBCRYPTO])
AC_SUBST([LIBMD])
AC_SUBST([LIBTLS])
AC_SUBST([LIBPTHREAD])
AC_SUBST([SUDO_NLS])
AC_SUBST([LOCALEDIR_SUFFIX])
AC_SUBST([COMPAT_TEST_PROGS])
AC_SUBST([SUDOERS_TEST_PROGS])
AC_SUBST([CROSS_COMPILING])
AC_SUBST([ASAN_LDFLAGS])
AC_SUBST([ASAN_CFLAGS])
AC_SUBST([PIE_LDFLAGS])
AC_SUBST([PIE_CFLAGS])
AC_SUBST([HARDENING_LDFLAGS])
AC_SUBST([HARDENING_CFLAGS])
AC_SUBST([INIT_SCRIPT])
AC_SUBST([INIT_DIR])
AC_SUBST([RC_LINK])
AC_SUBST([COMPAT_EXP])
AC_SUBST([TMPFILES_D])
AC_SUBST([exampledir])
AC_SUBST([DIGEST])
AC_SUBST([devsearch])
AC_SUBST([SIGNAME])
AC_SUBST([PYTHON_PLUGIN])
AC_SUBST([PYTHON_PLUGIN_SRC])
AC_SUBST([LOGSRV])
AC_SUBST([LOGSRV_SRC])
AC_SUBST([LOGSRVD_SRC])
AC_SUBST([LOGSRVD_CONF])
AC_SUBST([LIBLOGSRV])
AC_SUBST([PPFILES])
AC_SUBST([FUZZ_ENGINE])
AC_SUBST([FUZZ_LD])
AC_SUBST([INTERCEPT_EXP])

dnl
dnl Variables that get substituted in docs (not overridden by environment)
dnl
AC_SUBST([iolog_dir])dnl real initial value from SUDO_IO_LOGDIR
AC_SUBST([log_dir])dnl real initial value from SUDO_LOGDIR
AC_SUBST([logpath])dnl real initial value from SUDO_LOGFILE
AC_SUBST([relay_dir])dnl real initial value from SUDO_RELAY_DIR
AC_SUBST([rundir])dnl real initial value from SUDO_RUNDIR
AC_SUBST([vardir])dnl real initial value from SUDO_VARDIR
AC_SUBST([timeout])
AC_SUBST([password_timeout])
AC_SUBST([sudo_umask])
AC_SUBST([umask_override])
AC_SUBST([passprompt])
AC_SUBST([long_otp_prompt])
AC_SUBST([lecture])
AC_SUBST([logfac])
AC_SUBST([goodpri])
AC_SUBST([badpri])
AC_SUBST([loglen])
AC_SUBST([ignore_dot])
AC_SUBST([mail_no_user])
AC_SUBST([mail_no_host])
AC_SUBST([mail_no_perms])
AC_SUBST([mailto])
AC_SUBST([mailsub])
AC_SUBST([badpass_message])
AC_SUBST([fqdn])
AC_SUBST([runas_default])
AC_SUBST([env_editor])
AC_SUBST([env_reset])
AC_SUBST([passwd_tries])
AC_SUBST([timestamp_type])
AC_SUBST([insults])
AC_SUBST([root_sudo])
AC_SUBST([path_info])
AC_SUBST([ldap_conf])
AC_SUBST([ldap_secret])
AC_SUBST([sssd_lib])
AC_SUBST([nsswitch_conf])
AC_SUBST([netsvc_conf])
AC_SUBST([secure_path])
AC_SUBST([editor])
AC_SUBST([pam_session])
AC_SUBST([pam_login_service])
AC_SUBST([plugindir])
AC_SUBST([sudoers_plugin])
AC_SUBST([python_plugin])
#
# Begin initial values for man page substitution
#
iolog_dir=/var/log/sudo-io
log_dir=/var/log
logpath=/var/log/sudo.log
relay_dir=/var/log/sudo_logsrvd
rundir=/var/run/sudo
vardir=/var/adm/sudo
timeout=5
password_timeout=5
sudo_umask=0022
umask_override=off
passprompt="Password: "
long_otp_prompt=off
lecture=once
logfac=auth
goodpri=notice
badpri=alert
loglen=80
ignore_dot=off
mail_no_user=on
mail_no_host=off
mail_no_perms=off
mailto=root
mailsub="*** SECURITY information for %h ***"
badpass_message="Sorry, try again."
fqdn=off
runas_default=root
env_editor=on
env_reset=on
editor=vi
passwd_tries=3
timestamp_type=tty
insults=off
root_sudo=on
path_info=on
ldap_conf=/etc/ldap.conf
ldap_secret=/etc/ldap.secret
netsvc_conf=/etc/netsvc.conf
intercept_file="$libexecdir/sudo/sudo_intercept.so"
noexec_file="$libexecdir/sudo/sudo_noexec.so"
sesh_file="$libexecdir/sudo/sesh"
nsswitch_conf=/etc/nsswitch.conf
secure_path="not set"
pam_session=on
pam_login_service=sudo
plugindir="$libexecdir/sudo"
sudoers_plugin="sudoers.so"
python_plugin="python_plugin.so"
DIGEST=digest.lo
devsearch="/dev/pts:/dev/vt:/dev/term:/dev/zcons:/dev/pty:/dev"
#
# End initial values for man page substitution
#
dnl
dnl Initial values for Makefile variables listed above
dnl May be overridden by environment variables..
dnl
INSTALL_BACKUP=
INSTALL_INTERCEPT=
INSTALL_NOEXEC=
PRELOAD_MODULE=-module
exampledir='$(docdir)/examples'
devdir='$(srcdir)'
PROGS="sudo"
: ${MANDIRTYPE='man'}
: ${SHLIB_MODE='0644'}
: ${SUDOERS_MODE='0440'}
: ${SUDOERS_UID='0'}
: ${SUDOERS_GID='0'}
DEVEL=
LDAP="#"
BAMAN=0
LCMAN=0
PSMAN=0
SEMAN=0
AAMAN=0
LIBINTL=
LIBCRYPTO=
LIBMD=
LIBTLS=
ZLIB=
ZLIB_SRC=
AUTH_OBJS=
AUTH_REG=
AUTH_EXCL=
AUTH_EXCL_DEF=
AUTH_DEF=passwd
SUDO_NLS=disabled
LOCALEDIR_SUFFIX=
LT_LDEXPORTS="-export-symbols \$(shlib_exp)"
LT_LDDEP="\$(shlib_exp)"
OS_INIT=os_init_common
INIT_SCRIPT=
INIT_DIR=
RC_LINK=
COMPAT_EXP=
SIGNAME=
FUZZ_ENGINE=
FUZZ_LD='$(CC)'
INTERCEPT_EXP=
dnl
dnl Other variables
dnl
WEAK_ALIAS=no
CHECKSHADOW=true
shadow_funcs=
shadow_libs=
TMPFILES_D=
CONFIGURE_ARGS="$@"
PYTHON_PLUGIN=#
LOGSRVD=
LOGSRVD_SRC=logsrvd
LOGSRV_SRC=lib/logsrv
LOGSRVD_CONF='sudo_logsrvd.conf'
LIBLOGSRV='$(top_builddir)/lib/logsrv/liblogsrv.la $(top_builddir)/lib/protobuf-c/libprotobuf-c.la'
PPFILES='$(srcdir)/etc/sudo.pp'

dnl
dnl LD_PRELOAD equivalents
dnl
RTLD_PRELOAD_VAR="LD_PRELOAD"
RTLD_PRELOAD_ENABLE_VAR=
RTLD_PRELOAD_DELIM=":"
RTLD_PRELOAD_DEFAULT=

dnl
dnl libc replacement functions live in libsudo_util.a
dnl
AC_CONFIG_LIBOBJ_DIR(lib/util)

dnl
dnl We must call AC_USE_SYSTEM_EXTENSIONS before the compiler is run.
dnl
AC_USE_SYSTEM_EXTENSIONS

#
# Prior to sudo 1.8.7, sudo stored libexec files in $libexecdir.
# Starting with sudo 1.8.7, $libexecdir/sudo is used so strip
# off an extraneous "/sudo" from libexecdir.
#
case "$libexecdir" in
    */sudo)
	AC_MSG_WARN([libexecdir should not include the "sudo" subdirectory])
	libexecdir=`expr "$libexecdir" : '\\(.*\\)/sudo$'`
	;;
esac

dnl
dnl Deprecated --with options (these all warn or generate an error)
dnl

AC_ARG_WITH(otp-only, [AS_HELP_STRING([--with-otp-only], [deprecated])],
[case $with_otp_only in
    yes)	with_passwd="no"
		AC_MSG_NOTICE([--with-otp-only option deprecated, treating as --without-passwd])
		;;
esac])

AC_ARG_WITH(alertmail, [AS_HELP_STRING([--with-alertmail], [deprecated])],
[case $with_alertmail in
    *)		with_mailto="$with_alertmail"
		AC_MSG_NOTICE([--with-alertmail option deprecated, treating as --mailto])
		;;
esac])

AC_ARG_WITH(pc-insults, [AS_HELP_STRING([--with-pc-insults], [deprecated])],
[case $with_pc_insults in
    yes)	enable_offensive_insults=no
		AC_MSG_NOTICE([--with-pc-insults option deprecated, it is now the default])
		;;
    no)		enable_offensive_insults=yes
		AC_MSG_NOTICE([--without-pc-insults option deprecated, use --enable-offensive-insults])
		;;
esac])

dnl
dnl Options for --with
dnl

AC_ARG_WITH(devel, [AS_HELP_STRING([--with-devel], [add development options])],
[case $with_devel in
    yes)	AC_MSG_NOTICE([setting up for development: -Wall, flex, yacc])
		AX_APPEND_FLAG([-DSUDO_DEVEL], [CPPFLAGS])
		DEVEL="true"
		devdir=.
		;;
    no)		;;
    *)		AC_MSG_WARN([ignoring unknown argument to --with-devel: $with_devel])
		;;
esac])

AC_ARG_WITH(CC, [AS_HELP_STRING([--with-CC], [C compiler to use])],
[case $with_CC in
    *)		AC_MSG_ERROR([the --with-CC option is no longer supported, please pass CC=$with_CC to configure instead.])
		;;
esac])

AC_ARG_WITH(rpath, [AS_HELP_STRING([--with-rpath], [deprecated, use --disable-rpath])],
[AC_MSG_WARN([--with-rpath deprecated, rpath is now the default])])

AC_ARG_WITH(blibpath, [AS_HELP_STRING([--with-blibpath[[=PATH]]], [deprecated])],
[AC_MSG_WARN([--with-blibpath deprecated, use --with-libpath])])

dnl
dnl Handle BSM auditing support.
dnl
AC_ARG_WITH(bsm-audit, [AS_HELP_STRING([--with-bsm-audit], [enable BSM audit support])],
[case $with_bsm_audit in
    yes)	AC_DEFINE(HAVE_BSM_AUDIT)
		SUDOERS_LIBS="${SUDOERS_LIBS} -lbsm"
		SUDOERS_OBJS="${SUDOERS_OBJS} bsm_audit.lo"
		;;
    no)		;;
    *)		AC_MSG_ERROR([--with-bsm-audit does not take an argument.])
		;;
esac])

dnl
dnl Handle Linux auditing support.
dnl
AC_ARG_WITH(linux-audit, [AS_HELP_STRING([--with-linux-audit], [enable Linux audit support])],
[case $with_linux_audit in
    yes)	AC_COMPILE_IFELSE([AC_LANG_PROGRAM([[#include <libaudit.h>]], [[int i = AUDIT_USER_CMD; (void)i;]])], [
		    AC_DEFINE(HAVE_LINUX_AUDIT)
		    SUDO_LIBS="${SUDO_LIBS} -laudit"
		    SUDOERS_LIBS="${SUDO_LIBS} -laudit"
		    SUDOERS_OBJS="${SUDOERS_OBJS} linux_audit.lo"
		], [
		    AC_MSG_ERROR([unable to find AUDIT_USER_CMD in libaudit.h for --with-linux-audit])
		])
		;;
    no)		;;
    *)		AC_MSG_ERROR([--with-linux-audit does not take an argument.])
		;;
esac])

dnl
dnl Handle Solaris auditing support.
dnl
AC_ARG_WITH(solaris-audit, [AS_HELP_STRING([--with-solaris-audit], [enable Solaris audit support])],
[case $with_solaris_audit in
    yes)	AC_DEFINE(HAVE_SOLARIS_AUDIT)
		SUDOERS_LIBS="${SUDOERS_LIBS} -lbsm"
		SUDOERS_OBJS="${SUDOERS_OBJS} solaris_audit.lo"
		;;
    no)		;;
    *)		AC_MSG_ERROR([--with-solaris-audit does not take an argument.])
		;;
esac])

dnl
dnl Handle SSSD support.
dnl
AC_ARG_WITH(sssd, [AS_HELP_STRING([--with-sssd], [enable SSSD support])],
[case $with_sssd in
    yes)	SUDOERS_OBJS="${SUDOERS_OBJS} sssd.lo"
		case "$SUDOERS_OBJS" in
		    *ldap_util.lo*) ;;
		    *) SUDOERS_OBJS="${SUDOERS_OBJS} ldap_util.lo";;
		esac
		AC_DEFINE(HAVE_SSSD)
		;;
    no)		;;
    *)		AC_MSG_ERROR([--with-sssd does not take an argument.])
		;;
esac])

AC_ARG_WITH(sssd-conf, [AS_HELP_STRING([--with-sssd-conf], [path to the SSSD config file])])
sssd_conf="/etc/sssd/sssd.conf"
test -n "$with_sssd_conf" && sssd_conf="$with_sssd_conf"
SUDO_DEFINE_UNQUOTED(_PATH_SSSD_CONF, "$sssd_conf", [Path to the SSSD config file])

AC_ARG_WITH(sssd-lib, [AS_HELP_STRING([--with-sssd-lib], [path to the SSSD library])])
sssd_lib="\"LIBDIR\""
test -n "$with_sssd_lib" && sssd_lib="$with_sssd_lib"
SUDO_DEFINE_UNQUOTED(_PATH_SSSD_LIB, "$sssd_lib", [Path to the SSSD library])

AC_ARG_WITH(incpath, [AS_HELP_STRING([--with-incpath], [additional places to look for include files])],
[case $with_incpath in
    yes)	AC_MSG_ERROR([must give --with-incpath an argument.])
		;;
    no)		AC_MSG_ERROR([--without-incpath not supported.])
		;;
    *)		AC_MSG_NOTICE([adding ${with_incpath} to CPPFLAGS])
		for i in ${with_incpath}; do
		    AX_APPEND_FLAG([-I${i}], [CPPFLAGS])
		done
		;;
esac])

AC_ARG_WITH(libpath, [AS_HELP_STRING([--with-libpath], [additional places to look for libraries])],
[case $with_libpath in
    yes)	AC_MSG_ERROR([must give --with-libpath an argument.])
		;;
    no)		AC_MSG_ERROR([--without-libpath not supported.])
		;;
    *)		AC_MSG_NOTICE([adding ${with_libpath} to LDFLAGS])
		;;
esac])

AC_ARG_WITH(libraries, [AS_HELP_STRING([--with-libraries], [additional libraries to link with])],
[case $with_libraries in
    yes)	AC_MSG_ERROR([must give --with-libraries an argument.])
		;;
    no)		AC_MSG_ERROR([--without-libraries not supported.])
		;;
    *)		AC_MSG_NOTICE([adding ${with_libraries} to LIBS])
		;;
esac])

AC_ARG_WITH(csops, [AS_HELP_STRING([--with-csops], [add CSOps standard options])],
[case $with_csops in
    yes)	AC_MSG_NOTICE([adding CSOps standard options])
		CHECKSIA=false
		with_ignore_dot=yes
		insults=on
		with_classic_insults=yes
		with_csops_insults=yes
		with_env_editor=yes
		: ${mansectsu='8'}
		: ${mansectform='5'}
		: ${mansectmisc='7'}
		;;
    no)		;;
    *)		AC_MSG_WARN([ignoring unknown argument to --with-csops: $with_csops])
		;;
esac])

AC_ARG_WITH(passwd, [AS_HELP_STRING([--without-passwd], [don't use passwd/shadow file for authentication])],
[case $with_passwd in
    yes|no)	AUTH_DEF=""
		test "$with_passwd" = "yes" && AUTH_REG="$AUTH_REG passwd"
		;;
    *)		AC_MSG_ERROR([sorry, --with-passwd does not take an argument.])
		;;
esac])

AC_ARG_WITH(skey, [AS_HELP_STRING([--with-skey[[=DIR]]], [enable S/Key support ])],
[case $with_skey in
    no)		;;
    *)		AC_DEFINE(HAVE_SKEY)
		AUTH_REG="$AUTH_REG S/Key"
		;;
esac])

AC_ARG_WITH(opie, [AS_HELP_STRING([--with-opie[[=DIR]]], [enable OPIE support ])],
[case $with_opie in
    no)		;;
    *)		AC_DEFINE(HAVE_OPIE)
		AUTH_REG="$AUTH_REG NRL_OPIE"
		;;
esac])

AC_ARG_WITH(long-otp-prompt, [AS_HELP_STRING([--with-long-otp-prompt], [use a two line OTP (skey/opie) prompt])],
[case $with_long_otp_prompt in
    yes)	AC_DEFINE(LONG_OTP_PROMPT)
		long_otp_prompt=on
		;;
    no)		long_otp_prompt=off
		;;
    *)		AC_MSG_ERROR([--with-long-otp-prompt does not take an argument.])
		;;
esac])

AC_ARG_WITH(SecurID, [AS_HELP_STRING([--with-SecurID[[=DIR]]], [enable SecurID support])],
[case $with_SecurID in
    no)		;;
    *)		AC_DEFINE(HAVE_SECURID)
		AUTH_EXCL="$AUTH_EXCL SecurID"
		;;
esac])

AC_ARG_WITH(fwtk, [AS_HELP_STRING([--with-fwtk[[=DIR]]], [enable FWTK AuthSRV support])],
[case $with_fwtk in
    no)		;;
    *)		AC_DEFINE(HAVE_FWTK)
		AUTH_EXCL="$AUTH_EXCL FWTK"
		;;
esac])

AC_ARG_WITH(kerb5, [AS_HELP_STRING([--with-kerb5[[=DIR]]], [enable Kerberos V support])],
[case $with_kerb5 in
    no)		;;
    *)		AUTH_REG="$AUTH_REG kerb5"
		;;
esac])

AC_ARG_WITH(aixauth, [AS_HELP_STRING([--with-aixauth], [enable AIX general authentication support])],
[case $with_aixauth in
    yes)	AUTH_EXCL="$AUTH_EXCL AIX_AUTH";;
    no)		;;
    *)		AC_MSG_ERROR([--with-aixauth does not take an argument.])
		;;
esac])

AC_ARG_WITH(pam, [AS_HELP_STRING([--with-pam], [enable PAM support])],
[case $with_pam in
    yes)	AUTH_EXCL="$AUTH_EXCL PAM";;
    no)		;;
    *)		AC_MSG_ERROR([--with-pam does not take an argument.])
		;;
esac])

AC_ARG_WITH(AFS, [AS_HELP_STRING([--with-AFS], [enable AFS support])],
[case $with_AFS in
    yes)	AC_DEFINE(HAVE_AFS)
		AUTH_REG="$AUTH_REG AFS"
		;;
    no)		;;
    *)		AC_MSG_ERROR([--with-AFS does not take an argument.])
		;;
esac])

AC_ARG_WITH(DCE, [AS_HELP_STRING([--with-DCE], [enable DCE support])],
[case $with_DCE in
    yes)	AC_DEFINE(HAVE_DCE)
		AUTH_REG="$AUTH_REG DCE"
		;;
    no)		;;
    *)		AC_MSG_ERROR([--with-DCE does not take an argument.])
		;;
esac])

AC_ARG_WITH(logincap, [AS_HELP_STRING([--with-logincap], [enable BSD login class support])],
[case $with_logincap in
    yes|no)	;;
    *)		AC_MSG_ERROR([--with-logincap does not take an argument.])
		;;
esac])

AC_ARG_WITH(bsdauth, [AS_HELP_STRING([--with-bsdauth], [enable BSD authentication support])],
[case $with_bsdauth in
    yes)	AUTH_EXCL="$AUTH_EXCL BSD_AUTH";;
    no)		;;
    *)		AC_MSG_ERROR([--with-bsdauth does not take an argument.])
		;;
esac])

AC_ARG_WITH(project, [AS_HELP_STRING([--with-project], [enable Solaris project support])],
[case $with_project in
    yes|no)	;;
    no)		;;
    *)		AC_MSG_ERROR([--with-project does not take an argument.])
		;;
esac])

AC_ARG_WITH(lecture, [AS_HELP_STRING([--without-lecture], [don't print lecture for first-time sudoer])],
[case $with_lecture in
    yes|short|always)	lecture=once
			;;
    no|none|never)	lecture=never
			AC_DEFINE(NO_LECTURE)
			;;
    *)		AC_MSG_ERROR([unknown argument to --with-lecture: $with_lecture])
		;;
esac])

AC_ARG_WITH(logging, [AS_HELP_STRING([--with-logging], [log via syslog, file, or both])],
[case $with_logging in
    yes)	AC_MSG_ERROR([must give --with-logging an argument.])
		;;
    no)		AC_MSG_ERROR([--without-logging not supported.])
		;;
    syslog)	AC_DEFINE(LOGGING, SLOG_SYSLOG)
		;;
    file)	AC_DEFINE(LOGGING, SLOG_FILE)
		;;
    both)	AC_DEFINE(LOGGING, SLOG_BOTH)
		;;
    *)		AC_MSG_ERROR([unknown argument to --with-logging: $with_logging])
		;;
esac], [
    with_logging=syslog
    AC_DEFINE(LOGGING, SLOG_SYSLOG)
])

AC_ARG_WITH(logfac, [AS_HELP_STRING([--with-logfac], [syslog facility to log with (default is "auth")])],
[case $with_logfac in
    yes)	AC_MSG_ERROR([must give --with-logfac an argument.])
		;;
    no)		AC_MSG_ERROR([--without-logfac not supported.])
		;;
    authpriv|auth|daemon|user|local0|local1|local2|local3|local4|local5|local6|local7)		logfac=$with_logfac
		;;
    *)		AC_MSG_ERROR([$with_logfac is not a supported syslog facility.])
		;;
esac])

AC_ARG_WITH(goodpri, [AS_HELP_STRING([--with-goodpri], [syslog priority for commands (def is "notice")])],
[case $with_goodpri in
    yes)	AC_MSG_ERROR([must give --with-goodpri an argument.])
		;;
    no)		AC_MSG_ERROR([--without-goodpri not supported.])
		;;
    alert|crit|debug|emerg|err|info|notice|warning)
		goodpri=$with_goodpri
		;;
    *)		AC_MSG_ERROR([$with_goodpri is not a supported syslog priority.])
		;;
esac])
AC_DEFINE_UNQUOTED(PRI_SUCCESS, "$goodpri", [The syslog priority sudo will use for successful attempts.])

AC_ARG_WITH(badpri, [AS_HELP_STRING([--with-badpri], [syslog priority for failures (def is "alert")])],
[case $with_badpri in
    yes)	AC_MSG_ERROR([must give --with-badpri an argument.])
		;;
    no)		AC_MSG_ERROR([--without-badpri not supported.])
		;;
    alert|crit|debug|emerg|err|info|notice|warning)
		badpri=$with_badpri
		;;
    *)		AC_MSG_ERROR([$with_badpri is not a supported syslog priority.])
		;;
esac])
AC_DEFINE_UNQUOTED(PRI_FAILURE, "$badpri", [The syslog priority sudo will use for unsuccessful attempts/errors.])

AC_ARG_WITH(logpath, [AS_HELP_STRING([--with-logpath], [path to the sudo log file])],
[case $with_logpath in
    yes)	AC_MSG_ERROR([must give --with-logpath an argument.])
		;;
    no)		AC_MSG_ERROR([--without-logpath not supported.])
		;;
esac])

AC_ARG_WITH(loglen, [AS_HELP_STRING([--with-loglen], [maximum length of a log file line (default is 80)])],
[case $with_loglen in
    yes)	AC_MSG_ERROR([must give --with-loglen an argument.])
		;;
    no)		AC_MSG_ERROR([--without-loglen not supported.])
		;;
    [[0-9]]*)	loglen=$with_loglen
		;;
    *)		AC_MSG_ERROR([you must enter a number, not $with_loglen])
		;;
esac])
AC_DEFINE_UNQUOTED(MAXLOGFILELEN, $loglen, [The max number of chars per log file line (for line wrapping).])

AC_ARG_WITH(ignore-dot, [AS_HELP_STRING([--with-ignore-dot], [ignore '.' in the PATH])],
[case $with_ignore_dot in
    yes)	ignore_dot=on
		AC_DEFINE(IGNORE_DOT_PATH)
		;;
    no)		ignore_dot=off
		;;
    *)		AC_MSG_ERROR([--with-ignore-dot does not take an argument.])
		;;
esac])

AC_ARG_WITH(mail-if-no-user, [AS_HELP_STRING([--without-mail-if-no-user], [do not send mail if user not in sudoers])],
[case $with_mail_if_no_user in
    yes)	mail_no_user=on
		;;
    no)		mail_no_user=off
		;;
    *)		AC_MSG_ERROR([--with-mail-if-no-user does not take an argument.])
		;;
esac])
AS_IF([test "$mail_no_user" = "on"], [AC_DEFINE(SEND_MAIL_WHEN_NO_USER)])

AC_ARG_WITH(mail-if-no-host, [AS_HELP_STRING([--with-mail-if-no-host], [send mail if user in sudoers but not for this host])],
[case $with_mail_if_no_host in
    yes)	mail_no_host=on
		AC_DEFINE(SEND_MAIL_WHEN_NO_HOST)
		;;
    no)		mail_no_host=off
		;;
    *)		AC_MSG_ERROR([--with-mail-if-no-host does not take an argument.])
		;;
esac])

AC_ARG_WITH(mail-if-noperms, [AS_HELP_STRING([--with-mail-if-noperms], [send mail if user not allowed to run command])],
[case $with_mail_if_noperms in
    yes)	mail_noperms=on
		AC_DEFINE(SEND_MAIL_WHEN_NOT_OK)
		;;
    no)		mail_noperms=off
		;;
    *)		AC_MSG_ERROR([--with-mail-if-noperms does not take an argument.])
		;;
esac])

AC_ARG_WITH(mailto, [AS_HELP_STRING([--with-mailto], [who should get sudo mail (default is "root")])],
[case $with_mailto in
    yes)	AC_MSG_ERROR([must give --with-mailto an argument.])
		;;
    no)		AC_MSG_ERROR([--without-mailto not supported.])
		;;
    *)		mailto=$with_mailto
		;;
esac])
AC_DEFINE_UNQUOTED(MAILTO, "$mailto", [The user or email address that sudo mail is sent to.])

AC_ARG_WITH(mailsubject, [AS_HELP_STRING([--with-mailsubject], [subject of sudo mail])],
[case $with_mailsubject in
    yes)	AC_MSG_ERROR([must give --with-mailsubject an argument.])
		;;
    no)		AC_MSG_WARN([sorry, --without-mailsubject not supported.])
		;;
    *)		mailsub="$with_mailsubject"
		;;
esac])
AC_DEFINE_UNQUOTED(MAILSUBJECT, "$mailsub", [The subject of the mail sent by sudo to the MAILTO user/address.])

AC_ARG_WITH(passprompt, [AS_HELP_STRING([--with-passprompt], [default password prompt])],
[case $with_passprompt in
    yes)	AC_MSG_ERROR([must give --with-passprompt an argument.])
		;;
    no)		AC_MSG_WARN([sorry, --without-passprompt not supported.])
		;;
    *)		passprompt="$with_passprompt"
esac])
AC_DEFINE_UNQUOTED(PASSPROMPT, "$passprompt", [The default password prompt.])

AC_ARG_WITH(badpass-message, [AS_HELP_STRING([--with-badpass-message], [message the user sees when the password is wrong])],
[case $with_badpass_message in
    yes)	AC_MSG_ERROR([must give --with-badpass-message an argument.])
		;;
    no)		AC_MSG_WARN([sorry, --without-badpass-message not supported.])
		;;
    *)		badpass_message="$with_badpass_message"
		;;
esac])
AC_DEFINE_UNQUOTED(INCORRECT_PASSWORD, "$badpass_message", [The message given when a bad password is entered.])

AC_ARG_WITH(fqdn, [AS_HELP_STRING([--with-fqdn], [expect fully qualified hosts in sudoers])],
[case $with_fqdn in
    yes)	fqdn=on
		AC_DEFINE(FQDN)
		;;
    no)		fqdn=off
		;;
    *)		AC_MSG_ERROR([--with-fqdn does not take an argument.])
		;;
esac])

AC_ARG_WITH(timedir, [AS_HELP_STRING([--with-timedir=DIR], [deprecated])],
[case $with_timedir in
    *)		AC_MSG_ERROR([--without-timedir no longer supported, see --with-rundir.])
		;;
esac])

AC_ARG_WITH(rundir, [AS_HELP_STRING([--with-rundir=DIR], [directory for sudo-specific files that do not survive a system reboot, e.g. '/var/run/sudo'])],
[case $with_rundir in
    yes)	AC_MSG_ERROR([must give --with-rundir an argument.])
		;;
    no)		AC_MSG_ERROR([--without-rundir not supported.])
		;;
esac])

AC_ARG_WITH(vardir, [AS_HELP_STRING([--with-vardir=DIR], [directory for sudo-specific files that survive a system reboot, e.g. '/var/db/sudo' or '/var/lib/sudo'])],
[case $with_vardir in
    yes)	AC_MSG_ERROR([must give --with-vardir an argument.])
		;;
    no)		AC_MSG_ERROR([--without-vardir not supported.])
		;;
esac])

AC_ARG_WITH(iologdir, [AS_HELP_STRING([--with-iologdir=DIR], [directory to store sudo I/O log files in])],
[case $with_iologdir in
    yes)    ;;
    no)     AC_MSG_ERROR([--without-iologdir not supported.])
	    ;;
esac])

AC_ARG_WITH(relaydir, [AS_HELP_STRING([--with-relaydir=DIR], [directory to store sudo_logsrvd relay temporary files in])],
[case $with_relaydir in
    yes)    ;;
    no)     AC_MSG_ERROR([--without-relaydir not supported.])
	    ;;
esac])

AC_ARG_WITH(tzdir, [AS_HELP_STRING([--with-tzdir=DIR], [path to the time zone data directory])],
[case $with_tzdir in
    yes)	AC_MSG_ERROR([must give --with-tzdir an argument.])
		;;
esac])

AC_ARG_WITH(sendmail, [AS_HELP_STRING([--with-sendmail], [set path to sendmail])
AS_HELP_STRING([--without-sendmail], [do not send mail at all])],
[case $with_sendmail in
    yes)	with_sendmail=""
		;;
    no)		;;
    *)		SUDO_DEFINE_UNQUOTED(_PATH_SUDO_SENDMAIL, "$with_sendmail")
		;;
esac])

AC_ARG_WITH(sudoers-mode, [AS_HELP_STRING([--with-sudoers-mode], [mode of sudoers file (defaults to 0440)])],
[case $with_sudoers_mode in
    yes)	AC_MSG_ERROR([must give --with-sudoers-mode an argument.])
		;;
    no)		AC_MSG_ERROR([--without-sudoers-mode not supported.])
		;;
    [[1-9]]*)	SUDOERS_MODE=0${with_sudoers_mode}
		;;
    0*)		SUDOERS_MODE=$with_sudoers_mode
		;;
    *)		AC_MSG_ERROR([you must use an octal mode, not a name.])
		;;
esac])

AC_ARG_WITH(sudoers-uid, [AS_HELP_STRING([--with-sudoers-uid], [uid that owns sudoers file (defaults to 0)])],
[case $with_sudoers_uid in
    yes)	AC_MSG_ERROR([must give --with-sudoers-uid an argument.])
		;;
    no)		AC_MSG_ERROR([--without-sudoers-uid not supported.])
		;;
    [[0-9]]*)	SUDOERS_UID=$with_sudoers_uid
		;;
    *)		AC_MSG_ERROR([you must use an unsigned numeric uid, not a name.])
		;;
esac])

AC_ARG_WITH(sudoers-gid, [AS_HELP_STRING([--with-sudoers-gid], [gid that owns sudoers file (defaults to 0)])],
[case $with_sudoers_gid in
    yes)	AC_MSG_ERROR([must give --with-sudoers-gid an argument.])
		;;
    no)		AC_MSG_ERROR([--without-sudoers-gid not supported.])
		;;
    [[0-9]]*)	SUDOERS_GID=$with_sudoers_gid
		;;
    *)		AC_MSG_ERROR([you must use an unsigned numeric gid, not a name.])
		;;
esac])

AC_ARG_WITH(umask, [AS_HELP_STRING([--with-umask], [umask with which the prog should run (default is 022)])
AS_HELP_STRING([--without-umask], [Preserves the umask of the user invoking sudo.])],
[case $with_umask in
    yes)	AC_MSG_ERROR([must give --with-umask an argument.])
		;;
    no)		sudo_umask=0777
		;;
    [[0-9]]*)	sudo_umask=$with_umask
		;;
    *)		AC_MSG_ERROR([you must enter a numeric mask.])
		;;
esac])
AC_DEFINE_UNQUOTED(SUDO_UMASK, $sudo_umask, [The umask that the sudo-run prog should use.])

AC_ARG_WITH(umask-override, [AS_HELP_STRING([--with-umask-override], [Use the umask specified in sudoers even if it is less restrictive than the user's.])],
[case $with_umask_override in
    yes)	AC_DEFINE(UMASK_OVERRIDE)
		umask_override=on
		;;
    no)		umask_override=off
		;;
    *)		AC_MSG_ERROR([--with-umask-override does not take an argument.])
		;;
esac])

AC_ARG_WITH(runas-default, [AS_HELP_STRING([--with-runas-default], [User to run commands as (default is "root")])],
[case $with_runas_default in
    yes)	AC_MSG_ERROR([must give --with-runas-default an argument.])
		;;
    no)		AC_MSG_ERROR([--without-runas-default not supported.])
		;;
    *)		runas_default="$with_runas_default"
		;;
esac])
AC_DEFINE_UNQUOTED(RUNAS_DEFAULT, "$runas_default", [The user sudo should run commands as by default.])

AC_ARG_WITH(exempt, [AS_HELP_STRING([--with-exempt=group], [no passwd needed for users in this group])],
[case $with_exempt in
    yes)	AC_MSG_ERROR([must give --with-exempt an argument.])
		;;
    no)		AC_MSG_ERROR([--without-exempt not supported.])
		;;
    *)		AC_DEFINE_UNQUOTED(EXEMPTGROUP, "$with_exempt", [If defined, users in this group need not enter a passwd (ie "sudo").])
		;;
esac])

AC_ARG_WITH(editor, [AS_HELP_STRING([--with-editor=path], [Default editor for visudo (defaults to vi)])],
[case $with_editor in
    yes)	AC_MSG_ERROR([must give --with-editor an argument.])
		;;
    no)		AC_MSG_ERROR([--without-editor not supported.])
		;;
    *)		AC_DEFINE_UNQUOTED(EDITOR, "$with_editor", [A colon-separated list of pathnames to be used as the editor for visudo.])
		editor="$with_editor"
		;;
esac], [AC_DEFINE(EDITOR, _PATH_VI)])

AC_ARG_WITH(env-editor, [AS_HELP_STRING([--with-env-editor], [Use the environment variable EDITOR for visudo])],
[case $with_env_editor in
    yes)	env_editor=on
		;;
    no)		env_editor=off
		;;
    *)		AC_MSG_ERROR([--with-env-editor does not take an argument.])
		;;
esac])
AS_IF([test "$env_editor" = "on"], [AC_DEFINE(ENV_EDITOR)])

AC_ARG_WITH(passwd-tries, [AS_HELP_STRING([--with-passwd-tries], [number of tries to enter password (default is 3)])],
[case $with_passwd_tries in
    yes)	;;
    no)		AC_MSG_ERROR([--without-editor not supported.])
		;;
    [[1-9]]*)	passwd_tries=$with_passwd_tries
		;;
    *)		AC_MSG_ERROR([you must enter the number of tries, > 0])
		;;
esac])
AC_DEFINE_UNQUOTED(TRIES_FOR_PASSWORD, $passwd_tries, [The number of tries a user gets to enter their password.])

AC_ARG_WITH(timeout, [AS_HELP_STRING([--with-timeout], [minutes before sudo asks for passwd again (def is 5 minutes)])],
[case $with_timeout in
    yes)	;;
    no)		timeout=0
		;;
    [[0-9]]*)	timeout=$with_timeout
		;;
    *)		AC_MSG_ERROR([you must enter the number of minutes.])
		;;
esac])
AC_DEFINE_UNQUOTED(TIMEOUT, $timeout, [The number of minutes before sudo asks for a password again.])

AC_ARG_WITH(password-timeout, [AS_HELP_STRING([--with-password-timeout], [passwd prompt timeout in minutes (default is 5 minutes)])],
[case $with_password_timeout in
    yes)	;;
    no)		password_timeout=0
		;;
    [[0-9]]*)	password_timeout=$with_password_timeout
		;;
    *)		AC_MSG_ERROR([you must enter the number of minutes.])
		;;
esac])
AC_DEFINE_UNQUOTED(PASSWORD_TIMEOUT, $password_timeout, [The passwd prompt timeout (in minutes).])

AC_ARG_WITH(tty-tickets, [AS_HELP_STRING([--with-tty-tickets], [use a different ticket file for each tty])],
[case $with_tty_tickets in
    yes)	timestamp_type=tty
		;;
    no)		timestamp_type=global
		;;
    *)		AC_MSG_ERROR([--with-tty-tickets does not take an argument.])
		;;
esac])

AC_ARG_WITH(insults, [AS_HELP_STRING([--with-insults], [insult the user for entering an incorrect password])],
[case $with_insults in
    yes)	insults=on
		AC_DEFINE(USE_INSULTS)
		with_classic_insults=yes
		with_csops_insults=yes
		;;
    disabled)	insults=off
		with_classic_insults=yes
		with_csops_insults=yes
		;;
    no)		insults=off
		;;
    *)		AC_MSG_ERROR([--with-insults does not take an argument.])
		;;
esac])

AC_ARG_WITH(all-insults, [AS_HELP_STRING([--with-all-insults], [include all the sudo insult sets])],
[case $with_all_insults in
    yes)	with_classic_insults=yes
		with_csops_insults=yes
		with_hal_insults=yes
		with_goons_insults=yes
		with_python_insults=yes
		;;
    no)		;;
    *)		AC_MSG_ERROR([--with-all-insults does not take an argument.])
		;;
esac])

AC_ARG_WITH(classic-insults, [AS_HELP_STRING([--with-classic-insults], [include the insults from the "classic" sudo])],
[case $with_classic_insults in
    yes)	AC_DEFINE(CLASSIC_INSULTS)
		;;
    no)		;;
    *)		AC_MSG_ERROR([--with-classic-insults does not take an argument.])
		;;
esac])

AC_ARG_WITH(csops-insults, [AS_HELP_STRING([--with-csops-insults], [include CSOps insults])],
[case $with_csops_insults in
    yes)	AC_DEFINE(CSOPS_INSULTS)
		;;
    no)		;;
    *)		AC_MSG_ERROR([--with-csops-insults does not take an argument.])
		;;
esac])

AC_ARG_WITH(hal-insults, [AS_HELP_STRING([--with-hal-insults], [include 2001-like insults])],
[case $with_hal_insults in
    yes)	AC_DEFINE(HAL_INSULTS)
		;;
    no)		;;
    *)		AC_MSG_ERROR([--with-hal-insults does not take an argument.])
		;;
esac])

AC_ARG_WITH(goons-insults, [AS_HELP_STRING([--with-goons-insults], [include the insults from the "Goon Show"])],
[case $with_goons_insults in
    yes)	AC_DEFINE(GOONS_INSULTS)
		;;
    no)		;;
    *)		AC_MSG_ERROR([--with-goons-insults does not take an argument.])
		;;
esac])

AC_ARG_WITH(python-insults, [AS_HELP_STRING([--with-python-insults], [include the insults from "Monty Python's Flying Circus"])],
[case $with_python_insults in
    yes)	AC_DEFINE(PYTHON_INSULTS)
        ;;
    no)		;;
    *)		AC_MSG_ERROR([--with-python-insults does not take an argument.])
        ;;
esac])

AC_ARG_WITH(nsswitch, [AS_HELP_STRING([--with-nsswitch[[=PATH]]], [path to nsswitch.conf])],
[case $with_nsswitch in
    no)		;;
    yes)	with_nsswitch="/etc/nsswitch.conf"
		;;
    *)		;;
esac])

AC_ARG_WITH(ldap, [AS_HELP_STRING([--with-ldap[[=DIR]]], [enable LDAP support])],
[case $with_ldap in
    no)		;;
    *)		AC_DEFINE(HAVE_LDAP)
		;;
esac])

AC_ARG_WITH(ldap-conf-file, [AS_HELP_STRING([--with-ldap-conf-file], [path to LDAP configuration file])])
test -n "$with_ldap_conf_file" && ldap_conf="$with_ldap_conf_file"
SUDO_DEFINE_UNQUOTED(_PATH_LDAP_CONF, "$ldap_conf", [Path to the ldap.conf file])

AC_ARG_WITH(ldap-secret-file, [AS_HELP_STRING([--with-ldap-secret-file], [path to LDAP secret password file])])
test -n "$with_ldap_secret_file" && ldap_secret="$with_ldap_secret_file"
SUDO_DEFINE_UNQUOTED(_PATH_LDAP_SECRET, "$ldap_secret", [Path to the ldap.secret file])

AC_ARG_WITH(secure-path, [AS_HELP_STRING([--with-secure-path], [override the user's path with a built-in one])],
[case $with_secure_path in
    yes)	with_secure_path="/bin:/usr/ucb:/usr/bin:/usr/sbin:/sbin:/usr/etc:/etc"
		AC_DEFINE_UNQUOTED(SECURE_PATH, "$with_secure_path")
		secure_path="set to $with_secure_path"
		;;
    no)		;;
    *)		AC_DEFINE_UNQUOTED(SECURE_PATH, "$with_secure_path")
		secure_path="set to $with_secure_path"
		;;
esac])

AC_ARG_WITH(interfaces, [AS_HELP_STRING([--without-interfaces], [don't try to read the ip addr of network interfaces])],
[case $with_interfaces in
    yes)	;;
    no)		AC_DEFINE(STUB_LOAD_INTERFACES)
		;;
    *)		AC_MSG_ERROR([--with-interfaces does not take an argument.])
		;;
esac])

AC_ARG_WITH(askpass, [AS_HELP_STRING([--with-askpass=PATH], [Fully qualified pathname of askpass helper])],
[case $with_askpass in
    yes)	AC_MSG_ERROR([--with-askpass takes a path as an argument.])
		;;
    no)		;;
    *)		;;
esac], [
    with_askpass=no
])
AS_IF([test X"$with_askpass" != X"no"], [
    SUDO_DEFINE_UNQUOTED(_PATH_SUDO_ASKPASS, "$with_askpass")
], [
    SUDO_DEFINE_UNQUOTED(_PATH_SUDO_ASKPASS, NULL)
])

AC_ARG_WITH(exampledir, [AS_HELP_STRING([--with-exampledir=DIR], [path to install sudo examples in])],
[case $with_exampledir in
    yes)	AC_MSG_ERROR([must give --with-exampledir an argument.])
		;;
    no)		AC_MSG_ERROR([--without-exampledir not supported.])
		;;
    *)		exampledir="$with_exampledir"
esac])

AC_ARG_WITH(plugindir, [AS_HELP_STRING([--with-plugindir=DIR], [set directory to load plugins from])],
[case $with_plugindir in
    yes)	AC_MSG_ERROR([must give --with-plugindir an argument.])
		;;
    no)		AC_MSG_ERROR([--without-plugindir not supported.])
		;;
    *)		plugindir="$with_plugindir"
		;;
esac])

AC_ARG_WITH(man, [AS_HELP_STRING([--with-man], [manual pages use man macros])],
[case $with_man in
    yes)	MANTYPE=man
		;;
    no)		AC_MSG_ERROR([--without-man not supported.])
		;;
    *)		AC_MSG_WARN([ignoring unknown argument to --with-man: $with_man.])
		;;
esac])

AC_ARG_WITH(mdoc, [AS_HELP_STRING([--with-mdoc], [manual pages use mdoc macros])],
[case $with_mdoc in
    yes)	MANTYPE=mdoc
		;;
    no)		AC_MSG_ERROR([--without-mdoc not supported.])
		;;
    *)		AC_MSG_WARN([ignoring unknown argument to --with-mdoc: $with_mdoc.])
		;;
esac])

dnl
dnl Options for --enable
dnl

AC_ARG_ENABLE(authentication,
[AS_HELP_STRING([--disable-authentication], [Do not require authentication by default])],
[ case "$enableval" in
    yes)	;;
    no)		AC_DEFINE(NO_AUTHENTICATION)
		;;
    *)		AC_MSG_WARN([ignoring unknown argument to --enable-authentication: $enableval])
		;;
  esac
])

AC_ARG_ENABLE(root-mailer,
[AS_HELP_STRING([--disable-root-mailer], [Don't run the mailer as root, run as the user])],
[ case "$enableval" in
    yes)	;;
    no)		AC_DEFINE(NO_ROOT_MAILER)
		;;
    *)		AC_MSG_WARN([ignoring unknown argument to --enable-root-mailer: $enableval])
		;;
  esac
])

AC_ARG_ENABLE(setreuid,
[AS_HELP_STRING([--disable-setreuid], [Don't try to use the setreuid() function])],
[ case "$enableval" in
    no)		SKIP_SETREUID=yes
		;;
    *)		;;
  esac
])

AC_ARG_ENABLE(setresuid,
[AS_HELP_STRING([--disable-setresuid], [Don't try to use the setresuid() function])],
[ case "$enableval" in
    no)		SKIP_SETRESUID=yes
		;;
    *)		;;
  esac
])

AC_ARG_ENABLE(shadow,
[AS_HELP_STRING([--disable-shadow], [Never use shadow passwords])],
[ case "$enableval" in
    yes)	;;
    no)		CHECKSHADOW="false"
		;;
    *)		AC_MSG_WARN([ignoring unknown argument to --enable-shadow: $enableval])
		;;
  esac
])

AC_ARG_ENABLE(root-sudo,
[AS_HELP_STRING([--disable-root-sudo], [Don't allow root to run sudo])],
[ case "$enableval" in
    yes)	;;
    no)		AC_DEFINE(NO_ROOT_SUDO)
		root_sudo=off
		;;
    *)		AC_MSG_ERROR([--enable-root-sudo does not take an argument.])
		;;
  esac
])

AC_ARG_ENABLE(log-host,
[AS_HELP_STRING([--enable-log-host], [Log the hostname in the log file])],
[ case "$enableval" in
    yes)	AC_DEFINE(HOST_IN_LOG)
		;;
    no)		;;
    *)		AC_MSG_WARN([ignoring unknown argument to --enable-log-host: $enableval])
		;;
  esac
])

AC_ARG_ENABLE(noargs-shell,
[AS_HELP_STRING([--enable-noargs-shell], [If sudo is given no arguments run a shell])],
[ case "$enableval" in
    yes)	AC_DEFINE(SHELL_IF_NO_ARGS)
		;;
    no)		;;
    *)		AC_MSG_WARN([ignoring unknown argument to --enable-noargs-shell: $enableval])
		;;
  esac
])

AC_ARG_ENABLE(shell-sets-home,
[AS_HELP_STRING([--enable-shell-sets-home], [Set $HOME to target user in shell mode])],
[ case "$enableval" in
    yes)	AC_DEFINE(SHELL_SETS_HOME)
		;;
    no)		;;
    *)		AC_MSG_WARN([ignoring unknown argument to --enable-shell-sets-home: $enableval])
		;;
  esac
])

AC_ARG_ENABLE(path_info,
[AS_HELP_STRING([--disable-path-info], [Print 'command not allowed' not 'command not found'])],
[ case "$enableval" in
    yes)	;;
    no)		AC_DEFINE(DONT_LEAK_PATH_INFO)
		path_info=off
		;;
    *)		AC_MSG_WARN([ignoring unknown argument to --enable-path-info: $enableval])
		;;
  esac
])

AC_ARG_ENABLE(env_debug,
[AS_HELP_STRING([--enable-env-debug], [Whether to enable environment debugging.])],
[ case "$enableval" in
    yes)	AC_DEFINE(ENV_DEBUG)
		;;
    no)		;;
    *)		AC_MSG_WARN([ignoring unknown argument to --enable-env-debug: $enableval])
		;;
  esac
])

AC_ARG_ENABLE(zlib,
[AS_HELP_STRING([--enable-zlib[[=PATH]]], [Whether to enable or disable zlib])],
[], [enable_zlib=yes])
AX_APPEND_FLAG([-DZLIB_CONST], [CPPFLAGS])

AC_ARG_ENABLE(env_reset,
[AS_HELP_STRING([--enable-env-reset], [Whether to enable environment resetting by default.])],
[ case "$enableval" in
    yes)	env_reset=on
		;;
    no)		env_reset=off
		;;
    *)		env_reset=on
    		AC_MSG_WARN([ignoring unknown argument to --enable-env-reset: $enableval])
		;;
  esac
])
AS_IF([test "$env_reset" = "on"], [
    AC_DEFINE(ENV_RESET, 1)
], [
    AC_DEFINE(ENV_RESET, 0)
])

AC_ARG_ENABLE(warnings,
[AS_HELP_STRING([--enable-warnings], [Whether to enable compiler warnings])],
[ case "$enableval" in
    yes)    ;;
    no)	    ;;
    *)	    AC_MSG_WARN([ignoring unknown argument to --enable-warnings: $enableval])
	    ;;
  esac
])

AC_ARG_ENABLE(werror,
[AS_HELP_STRING([--enable-werror], [Whether to enable the -Werror compiler option])],
[ case "$enableval" in
    yes)    ;;
    no)	    ;;
    *)	    AC_MSG_WARN([ignoring unknown argument to --enable-werror: $enableval])
	    ;;
  esac
])

AC_ARG_ENABLE(ssp,
[AS_HELP_STRING([--disable-ssp], [Do not compile using the -fstack-protector option.])],
[], [enable_ssp=yes])

AC_ARG_ENABLE(hardening,
[AS_HELP_STRING([--disable-hardening], [Do not use compiler/linker exploit mitigation options])],
[], [enable_hardening=yes])

AC_ARG_ENABLE(pie,
[AS_HELP_STRING([--enable-pie], [Build sudo as a position independent executable.])])

AC_ARG_ENABLE(sanitizer,
[AS_HELP_STRING([--enable-sanitizer], [Build sudo with sanitizer support.])], [
    AS_IF([test X"$enable_sanitizer" = X"yes"], [
	enable_sanitizer="-fsanitize=address,undefined"
    ])
], [enable_sanitizer=no])

AC_ARG_ENABLE(fuzzer,
[AS_HELP_STRING([--enable-fuzzer], [Build sudo with LLVM libFuzzer support.])],
[], [enable_fuzzer=no])

AC_ARG_ENABLE(fuzzer-engine,
[AS_HELP_STRING([--enable-fuzzer-engine], [Link fuzz targets with the specified fuzzer engine instead of the default.])],
[ case "$enableval" in
    yes)    AC_MSG_ERROR([must give --enable-fuzzer-engine an argument.])
	    ;;
    no)	    ;;
    *)	    FUZZ_ENGINE="$enableval"
	    ;;
  esac
])

AC_ARG_ENABLE(fuzzer-linker,
[AS_HELP_STRING([--enable-fuzzer-linker], [Use the specified linker when building fuzz targets instead of the default C compiler.])],
[ case "$enableval" in
    yes)    AC_MSG_ERROR([must give --enable-fuzzer-linker an argument.])
	    ;;
    no)	    ;;
    *)	    FUZZ_LD="$enableval"
	    ;;
  esac
])

AC_ARG_ENABLE(leaks,
[AS_HELP_STRING([--disable-leaks], [Prevent some harmless memory leaks.])],
[ case "$enableval" in
    yes)    ;;
    no)	    AC_DEFINE(NO_LEAKS)
	    ;;
    *)	    AC_MSG_WARN([ignoring unknown argument to --disable-leaks: $enableval])
	    ;;
  esac
])

AC_ARG_ENABLE(poll,
[AS_HELP_STRING([--disable-poll], [Use select() instead of poll().])])

AC_ARG_ENABLE(admin-flag,
[AS_HELP_STRING([--enable-admin-flag[[=PATH]]], [Whether to create a Ubuntu-style admin flag file])],
[ case "$enableval" in
    yes)    SUDO_DEFINE_UNQUOTED(_PATH_SUDO_ADMIN_FLAG, "~/.sudo_as_admin_successful")
	    ;;
    no)	    ;;
    *)	    SUDO_DEFINE_UNQUOTED(_PATH_SUDO_ADMIN_FLAG, "$enableval")
	    ;;
  esac
])

AC_ARG_ENABLE(nls,
[AS_HELP_STRING([--disable-nls], [Disable natural language support using gettext])],
[], [enable_nls=yes])

AC_ARG_ENABLE(rpath,
[AS_HELP_STRING([--disable-rpath], [Disable passing of -Rpath to the linker])],
[], [enable_rpath=yes])

AC_ARG_ENABLE(static-sudoers,
[AS_HELP_STRING([--enable-static-sudoers], [Build the sudoers policy module as part of the sudo binary instead as a plugin])],
[], [enable_static_sudoers=no])

AC_ARG_ENABLE(shared_libutil,
[AS_HELP_STRING([--disable-shared-libutil], [Disable use of the libsudo_util shared library.])],
[], [enable_shared_libutil=yes])

AC_ARG_ENABLE(tmpfiles.d,
[AS_HELP_STRING([--enable-tmpfiles.d=DIR], [Set the path to the systemd tmpfiles.d directory.])],
[case $enableval in
    yes)	TMPFILES_D=/usr/lib/tmpfiles.d
		;;
    no)		TMPFILES_D=
		;;
    *)		TMPFILES_D="$enableval"
esac], [
    test -f /usr/lib/tmpfiles.d/systemd.conf && TMPFILES_D=/usr/lib/tmpfiles.d
])

AC_ARG_ENABLE(devsearch,
[AS_HELP_STRING([--enable-devsearch=PATH], [The colon-delimited path to search for device nodes when determining the tty name.])],
[case $enableval in
    yes)	# use default value
		;;
    no)		AC_MSG_WARN([ignoring attempt to disable the device search path])
		;;
    *)		devsearch="$enableval"
		;;
esac])
ds="`echo \"$devsearch\"|sed 's@/dev/*\([[^:]]*:*\)@_PATH_DEV \"\1\" @g'`"
SUDO_DEFINE_UNQUOTED(_PATH_SUDO_DEVSEARCH, $ds)

AC_ARG_WITH(selinux, [AS_HELP_STRING([--with-selinux], [enable SELinux support])],
[case $with_selinux in
    yes)	SELINUX_USAGE="[[-r role]] [[-t type]] "
    		AC_DEFINE(HAVE_SELINUX)
		SUDO_LIBS="${SUDO_LIBS} -lselinux"
		SUDO_OBJS="${SUDO_OBJS} selinux.o"
		PROGS="${PROGS} sesh"
		SEMAN=1
		AC_CHECK_LIB([selinux], [setkeycreatecon],
		    [AC_DEFINE(HAVE_SETKEYCREATECON)])
		;;
    no)		;;
    *)		AC_MSG_ERROR([--with-selinux does not take an argument.])
		;;
esac], [with_selinux=no])

AC_ARG_WITH(apparmor, [AS_HELP_STRING([--with-apparmor], [enable AppArmor support])],
[case $with_apparmor in
    yes)        AC_DEFINE(HAVE_APPARMOR)
                AAMAN=1
		SUDO_LIBS="${SUDO_LIBS} -lapparmor"
                SUDO_OBJS="${SUDO_OBJS} apparmor.o"
                ;;
    no)         ;;
    *)          AC_MSG_ERROR([--with-apparmor does not take an argument.])

esac], [with_apparmor=no])

AC_ARG_ENABLE(sasl,
[AS_HELP_STRING([--enable-sasl], [Enable/disable LDAP SASL support])],
[ case "$enableval" in
    yes|no) ;;
    *)	    AC_MSG_WARN([ignoring unknown argument to --enable-sasl: $enableval])
	    ;;
  esac
])

AC_ARG_ENABLE(timestamp-type,
[AS_HELP_STRING([--timestamp-type=TYPE], [Set the default time stamp record type to global, ppid or tty.])],
[ case "$enableval" in
    global|ppid|tty)
	    timestamp_type=$enableval
	    ;;
    *)	    AC_MSG_WARN([ignoring unknown argument to --enable-timestamp-type: $enableval])
	    ;;
  esac
])
AC_DEFINE_UNQUOTED(TIMESTAMP_TYPE, $timestamp_type)

AC_ARG_ENABLE(offensive_insults,
[AS_HELP_STRING([--enable-offensive-insults], [Enable potentially offensive sudo insults.])],
[], [enable_offensive_insults=no])
AS_IF([test "$enable_offensive_insults" = "yes"], [AC_DEFINE(OFFENSIVE_INSULTS)])

AC_ARG_ENABLE(package_build,
[AS_HELP_STRING([--enable-package-build], [Enable options for package building.])],
[], [enable_package_build=no])

dnl
dnl gss_krb5_ccache_name() may not work on Heimdal so we don't use it by default
dnl
AC_ARG_ENABLE(gss_krb5_ccache_name,
[AS_HELP_STRING([--enable-gss-krb5-ccache-name], [Use GSS-API to set the Kerberos V cred cache name])],
[check_gss_krb5_ccache_name=$enableval], [check_gss_krb5_ccache_name=no])

AC_ARG_ENABLE(pvs-studio,
[AS_HELP_STRING([--enable-pvs-studio], [Create a PVS-Studio.cfg file.])])

AC_ARG_ENABLE(log-server,
[AS_HELP_STRING([--disable-log-server], [Disable building the sudo_logsrvd log server.])],
[ case "$enableval" in
    yes)
	    ;;
    no)
	    LOGSRV=#
	    LOGSRVD_SRC=
	    LOGSRVD_CONF=
	    ;;
    *)	    AC_MSG_WARN([ignoring unknown argument to --enable-log-server: $enableval])
	    ;;
  esac
])

AC_ARG_ENABLE(log-client,
[AS_HELP_STRING([--disable-log-client], [Disable sudoers support for using the sudo_logsrvd log server.])],
[ case "$enableval" in
    yes)
	    AC_DEFINE([SUDOERS_LOG_CLIENT])
	    ;;
    no)
	    ;;
    *)	    AC_MSG_WARN([ignoring unknown argument to --enable-log-client: $enableval])
	    ;;
  esac
], [AC_DEFINE([SUDOERS_LOG_CLIENT])])

AS_IF([test X"${enable_log_client}${enable_log_server}" = X"nono"], [
    # No need for liblogsrv.la
    LOGSRV_SRC=
    LIBLOGSRV=
])
AS_IF([test X"$LOGSRVD_SRC" != X""], [
    PPFILES="$PPFILES "'$(srcdir)/etc/sudo-logsrvd.pp'
])

dnl
dnl Do OpenSSL / wolfSSL / gcrypt after logsrv options
dnl
AC_ARG_ENABLE(openssl,
[AS_HELP_STRING([--enable-openssl], [Use OpenSSL's TLS and sha2 functions])],
[], [
    # Enable OpenSSL by default unless logsrvd and client are disabled
    AS_IF([test X"${enable_log_client}${enable_log_server}" != X"nono"], [
	enable_openssl=maybe
    ])
])
AC_ARG_ENABLE(openssl-pkgconfig-template,
[AS_HELP_STRING([--enable-openssl-pkgconfig-template], [A printf format string used to construct the OpenSSL pkg-config name])],
[], [enable_openssl_pkgconfig_template="%s"])

AC_ARG_ENABLE(wolfssl,
[AS_HELP_STRING([--enable-wolfssl], [Use wolfSSL's TLS and sha2 functions])], [
    enable_openssl=no
])

AC_ARG_ENABLE(gcrypt,
[AS_HELP_STRING([--enable-gcrypt], [Use GNU crypt's sha2 functions])], [
    AS_IF([test "${enable_openssl-no}${enable_wolfssl-no}" != "nono"], [
	AC_MSG_WARN([ignoring --enable-gcrypt when OpenSSL or wolfSSL is enabled.])
	enable_gcrypt=no
    ])
])

AC_ARG_ENABLE(python,
[AS_HELP_STRING([--enable-python], [Compile python plugin support])],
[ case "$enableval" in
    yes|no)
	;;
    *) AC_MSG_WARN([ignoring unknown argument to --enable-python: $enableval])
	;;
  esac
])

dnl
dnl C compiler checks
dnl
AC_PROG_CPP
AC_CHECK_TOOL(AR, ar, false)
AC_CHECK_TOOL(RANLIB, ranlib, :)
AS_IF([test X"$AR" = X"false"], [
    AC_MSG_ERROR([the "ar" utility is required to build sudo])
])
AX_PROG_CC_FOR_BUILD

AS_IF([test "x$ac_cv_prog_cc_c89" = "xno"], [
    AC_MSG_ERROR([Sudo version $PACKAGE_VERSION requires an ANSI C compiler to build.])
])

dnl
dnl If the user specified --disable-static, override them or we'll
dnl be unable to build the executables in the sudoers plugin dir.
dnl
AS_IF([test "$enable_static" = "no"], [
    AC_MSG_WARN([ignoring --disable-static, sudo does not install static libs])
    enable_static=yes
])

dnl
dnl Set host variables and m4 macro dir
dnl
AC_CANONICAL_HOST
AC_CONFIG_MACRO_DIR([m4])

dnl
dnl Relies on CC host being set
dnl
SUDO_PVS_STUDIO_CFG

dnl
dnl On HP-UX 11.11 and higher we prefer dlopen() over shl_load().
dnl Libtool defaults to shl_load() so we need to prime the cache
dnl to override that default.
dnl
case "$host_os" in
hpux11.1[[1-9]]|hpux11.[[2-9]][[0-9]]|hpux1[[2-9]].*)
    # Prefer dlopen() over shl_load()
    : ${ac_cv_func_shl_load='no'}
    : ${ac_cv_lib_dld_shl_load='no'}
    ;;
esac

dnl
dnl Libtool init, we require libtool 2.2.6b or higher
dnl
LT_PREREQ([2.2.6b])
LT_INIT([dlopen])

dnl
dnl AIX supports two distinct flavors of shared libraries.
dnl Traditional AIX shared libs are .a files with a .so inside.
dnl AIX SVR4-style shared libs are plain .so files.  The --with-aix-soname
dnl option can be used to select the type.  We need to set the default
dnl values to match.  This must come after the LT_INIT() call.
dnl
case "$host_os" in
aix*)
    AS_IF([test X"$aix_use_runtimelinking" != X"yes"], [
	# Using traditional AIX dynamic shared objects in an archive file.
	noexec_file="$libexecdir/sudo/sudo_noexec.a(sudo_noexec.so)"
	intercept_file="$libexecdir/sudo/sudo_intercept.a(sudo_intercept.so)"
	sudoers_plugin="sudoers.a(sudoers.so)"
	python_plugin="python_plugin.a(python_plugin.so)"
    ])
    ;;
esac
SUDO_DEFINE_UNQUOTED([_PATH_SUDOERS_PLUGIN], ["$sudoers_plugin"])

dnl
dnl Allow the user to specify an alternate libtool.
dnl XXX - should be able to skip LT_INIT if we are using a different libtool
dnl
AC_ARG_WITH(libtool, [AS_HELP_STRING([--with-libtool=PATH], [specify path to libtool])],
[case $with_libtool in
    yes|builtin) ;;
    no)		AC_MSG_ERROR([--without-libtool not supported.])
		;;
    system)	LIBTOOL=libtool
		;;
    *)		LIBTOOL="$with_libtool"
		;;
esac])

dnl
dnl Defer enable_intercept and with_noexec until after libtool magic runs
dnl
AS_IF([test "$enable_shared" = "no"], [
    enable_intercept=no
    with_noexec=no
    enable_dlopen=no
    lt_cv_dlopen=none
    lt_cv_dlopen_libs=
    ac_cv_func_dlopen=no
    LT_LDFLAGS=-static
])
LIBDL="$lt_cv_dlopen_libs"
SHLIB_ENABLE="$enable_dlopen"

AC_ARG_ENABLE(intercept,
[AS_HELP_STRING([--enable-intercept], [fully qualified pathname of sudo_intercept.so])],
[ case "$enableval" in
    yes)	;;
    no)		;;
    *)		intercept_file="$enableval"
		;;
  esac
], [enable_intercept="$intercept_file"])
INTERCEPTFILE="sudo_intercept.so"
INTERCEPTDIR="`echo $intercept_file|sed -e 's:^${\([[^}]]*\)}:$(\1):' -e 's:^\(.*\)/[[^/]]*:\1:'`"

AC_ARG_WITH(noexec, [AS_HELP_STRING([--with-noexec[[=PATH]]], [fully qualified pathname of sudo_noexec.so])],
[case $with_noexec in
    yes)	;;
    no)		;;
    *)		noexec_file="$with_noexec"
		;;
esac], [with_noexec="$noexec_file"])
NOEXECFILE="sudo_noexec.so"
NOEXECDIR="`echo $noexec_file|sed -e 's:^${\([[^}]]*\)}:$(\1):' -e 's:^\(.*\)/[[^/]]*:\1:'`"

dnl
dnl Find programs we use
dnl
AC_PATH_PROG(SHA1SUM, [sha1sum], [openssl dgst -sha1])
AC_PATH_PROG(UNAMEPROG, [uname], [uname])
AC_PATH_PROG(TRPROG, [tr], [tr])
AC_CACHE_CHECK([for mandoc or nroff], [ac_cv_path_NROFF], [
    AC_PATH_PROGS_FEATURE_CHECK([NROFF], [mandoc nroff], [ac_cv_path_NROFF="$ac_path_NROFF"], [ac_cv_path_NROFF=no])
])
case "$ac_cv_path_NROFF" in
*mandoc|no)
    # Prefer mdoc format for mandoc (or when no formatter is present).
    : ${MANTYPE='mdoc'}
    ;;
*)
    # Check whether nroff supports -mdoc, this may produce incorrect
    # results when cross-compiling.
    test -n "$MANTYPE" && sudo_cv_var_mantype="$MANTYPE"
    AC_CACHE_CHECK([which macro set to use for manual pages],
	[sudo_cv_var_mantype],
	[
	    sudo_cv_var_mantype="man"
	    echo ".Sh NAME" > conftest
	    echo ".Nm sudo" >> conftest
	    echo ".Nd sudo" >> conftest
	    echo ".Sh DESCRIPTION" >> conftest
	    echo "sudo" >> conftest
	    if $ac_cv_path_NROFF -mdoc conftest >/dev/null 2>&1; then
		sudo_cv_var_mantype="mdoc"
	    fi
	    rm -f conftest
	]
    )
    MANTYPE="$sudo_cv_var_mantype"
    ;;
esac

dnl
dnl If a config.cache exists make sure it matches the current host.
dnl
AS_IF([test -n "$sudo_cv_prev_host"], [
    AS_IF([test "$sudo_cv_prev_host" != "$host"], [
	AC_MSG_ERROR([config.cache was created on a different host; remove it and re-run configure.])
    ])
])
sudo_cv_prev_host="$host"

dnl
dnl We want to be able to differentiate between different rev's
dnl
AS_IF([test -n "$host_os"], [
    OSREV=`echo $host_os | sed 's/^[[^0-9\.]]*\([[0-9\.]]*\).*$/\1/'`
    OSMAJOR=`echo $OSREV | sed 's/\..*$//'`
], [
    OSREV=0
    OSMAJOR=0
])

case "$host" in
    *-*-solaris2*)
		AC_DEFINE([PAM_SUN_CODEBASE])

		# LD_PRELOAD is space-delimited
		RTLD_PRELOAD_DELIM=" "

		# illumos has a broken fmemopen(3)
		if test X"`uname -o 2>/dev/null`" = X"illumos"; then
		    : ${ac_cv_func_fmemopen='no'}
		fi

		# Solaris-specific initialization
		OS_INIT=os_init_solaris
		SUDO_OBJS="${SUDO_OBJS} solaris.o"

		# AFS support needs -lucb
		AS_IF([test "$with_AFS" = "yes"], [
		    AFS_LIBS="-lc -lucb"
		])
		: ${mansectsu='1m'}
		: ${mansectform='4'}
		: ${mansectmisc='5'}
		test -z "$with_pam" && AUTH_EXCL_DEF="PAM"
		AC_CHECK_FUNCS([priv_set], [PSMAN=1])
		;;
    *-*-aix*)
		AC_DEFINE([PAM_SUN_CODEBASE])

		# To get all prototypes (so we pass -Wall)
		AC_DEFINE([_LINUX_SOURCE_COMPAT])

		# For AIX we build in support for both LAM and PAM
		# and choose which to use based on auth_type in
		# /etc/security/login.cfg
		AS_IF([test X"${with_pam}${with_aixauth}" = X""], [
		    AUTH_EXCL_DEF="AIX_AUTH PAM"
		])

		# AIX analog of nsswitch.conf, enabled by default
		AC_ARG_WITH(netsvc, [AS_HELP_STRING([--with-netsvc[[=PATH]]], [path to netsvc.conf])],
		[case $with_netsvc in
		    no)		;;
		    yes)	with_netsvc="/etc/netsvc.conf"
				;;
		    *)		;;
		esac])
		AS_IF([test -z "$with_nsswitch" -a -z "$with_netsvc"], [
		    with_netsvc="/etc/netsvc.conf"
		])

		# LDR_PRELOAD is only supported in AIX 5.3 and later
		case "$OSREV" in
		    [[1-4]].*)	with_noexec=no;;
		    5.[[1-2]]*)	with_noexec=no;;
		    *)		RTLD_PRELOAD_VAR="LDR_PRELOAD";;
		esac

		# cfmakeraw is broken on AIX (and is not documented)
		: ${ac_cv_func_cfmakeraw='no'}

		# strnlen/strndup may be broken on AIX < 6 depending
		# on the libc version, use our own.
		AS_IF([test $OSMAJOR -lt 6], [
		    : ${ac_cv_func_strnlen='no'}
		])

		# fmemopen(3) has a bug wrt feof() on some AIX versions.
		# https://www.ibm.com/support/pages/apar/IJ11845
		: ${ac_cv_func_fmemopen='no'}

		# getdelim() may or may not be present on AIX <= 6.1.
		# bos610 is missing getdelim but bos61J has it.
		AS_IF([test "$enable_package_build" = "yes"], [
		    AS_IF([test $OSMAJOR -le 6], [
			: ${ac_cv_func_getdelim='no'}
		    ])
		])

		# memset_s() may or may ont be present on AIX <= 7.1.
		# bos710 is missing memset_s but bos71L has it.
		AS_IF([test "$enable_package_build" = "yes"], [
		    AS_IF([test $OSMAJOR -le 7], [
			: ${ac_cv_func_memset_s='no'}
		    ])
		])

		# Remove timedir on boot, AIX does not have /var/run
		INIT_SCRIPT=aix.sh
		INIT_DIR=/etc/rc.d/init.d
		RC_LINK=/etc/rc.d/rc2.d/S90sudo

		# AIX-specific functions
		AC_CHECK_FUNCS([getuserattr setrlimit64])
		AC_CHECK_FUNCS([setauthdb],
		    [AC_CHECK_TYPES([authdb_t], [], [], [#include <usersec.h>])])

		COMMON_OBJS="${COMMON_OBJS} aix.lo"
		SUDO_APPEND_COMPAT_EXP(aix_prep_user_v1 aix_restoreauthdb_v1 aix_setauthdb_v1 aix_setauthdb_v2 aix_getauthregistry_v1)

		# These prototypes may be missing
		AC_CHECK_DECLS([usrinfo], [], [], [
#include <sys/types.h>
#include <uinfo.h>
		])
		AC_CHECK_DECLS([setauthdb], [], [], [
#include <sys/types.h>
#include <usersec.h>
		])
		;;
    *-*-hiuxmpp*)
		# HI-UX/MPP is based on OSF/1

		# ignore envariables wrt dynamic lib path
		AX_APPEND_FLAG([-Wl,-no_library_replacement], [SUDO_LDFLAGS])

		shadow_funcs="getprpwnam dispcrypt"
		shadow_libs="-lsecurity"

		# ":DEFAULT" must be appended to _RLD_LIST
		RTLD_PRELOAD_VAR="_RLD_LIST"
		RTLD_PRELOAD_DEFAULT="DEFAULT"
		: ${mansectsu='8'}
		: ${mansectform='4'}
		: ${mansectmisc='5'}
		;;
    *-*-hpux*)
		AC_DEFINE([PAM_SUN_CODEBASE])

		# AFS support needs -lBSD
		AS_IF([test "$with_AFS" = "yes"], 
		    AFS_LIBS="-lc -lBSD"
		])
		: ${mansectsu='1m'}
		: ${mansectform='4'}
		: ${mansectmisc='5'}

		# HP-UX does not clear /var/run so we need to do it
		INIT_SCRIPT=hpux.sh
		INIT_DIR=/sbin/init.d
		RC_LINK=/sbin/rc2.d/S900sudo

		# HP-UX shared libs must be executable.
		# Load time is much greater if writable so use 0555.
		SHLIB_MODE=0555

		# HP-UX won't unlink a shared lib that is open
		INSTALL_BACKUP='~'

		# The HP bundled compiler cannot generate shared libs
		AS_IF([test -z "$GCC"], [
		    AC_CACHE_CHECK([for HP bundled C compiler],
			[sudo_cv_var_hpccbundled],
			[if $CC -V 2>&1 | grep '^(Bundled)' >/dev/null 2>&1; then
			    sudo_cv_var_hpccbundled=yes
			else
			    sudo_cv_var_hpccbundled=no
			fi]
		    )
		    AS_IF([test "$sudo_cv_var_hpccbundled" = "yes"], [
			AC_MSG_ERROR([The HP bundled C compiler is unable to build Sudo, you must use gcc or the HP ANSI C compiler instead.])
		    ])
		])

		# Build PA-RISC1.1 objects for better portability
		case "$host_cpu" in
		    hppa[[2-9]]*)
			_CFLAGS="$CFLAGS"
			AS_IF([test -n "$GCC"], [
			    portable_flag="-march=1.1"
			], [
			    portable_flag="+DAportable"
			])
			CFLAGS="$CFLAGS $portable_flag"
			AC_CACHE_CHECK([whether $CC understands $portable_flag],
			    [sudo_cv_var_daportable],
			    [AC_LINK_IFELSE(
				[AC_LANG_PROGRAM([[]], [[]])],
				    [sudo_cv_var_daportable=yes],
				    [sudo_cv_var_daportable=no]
				)
			    ]
			)
			AS_IF([test X"$sudo_cv_var_daportable" != X"yes"], [
			    CFLAGS="$_CFLAGS"
			])
			;;
		esac

		case "$host_os" in
			hpux10.*)
			    shadow_funcs="getprpwnam iscomsec"
			    shadow_libs="-lsec"
			    # HP-UX 10.x doesn't support LD_PRELOAD
			    with_noexec=no
			;;
			*)
			    shadow_funcs="getspnam iscomsec"
			    shadow_libs="-lsec"
			    test -z "$with_pam" && AUTH_EXCL_DEF="PAM"
			;;
		esac
		AC_CHECK_HEADERS([utmps.h])
		AC_CHECK_FUNCS([pstat_getproc gethrtime])
		;;
    *-dec-osf*)
		# ignore envariables wrt dynamic lib path
		AX_APPEND_FLAG([-Wl,-no_library_replacement], [SUDO_LDFLAGS])

		: ${CHECKSIA='true'}
		AC_ARG_ENABLE(sia,
		[AS_HELP_STRING([--disable-sia], [Disable SIA on Digital UNIX])],
		[ case "$enableval" in
		    yes)	CHECKSIA=true
				;;
		    no)		CHECKSIA=false
				;;
		    *)		AC_MSG_WARN([ignoring unknown argument to --enable-sia: $enableval])
				;;
		  esac
		])

		shadow_funcs="getprpwnam dispcrypt"
		# OSF/1 4.x and higher need -ldb too
		AS_IF([test $OSMAJOR -lt 4], [
		    shadow_libs="-lsecurity -laud -lm"
		], [
		    shadow_libs="-lsecurity -ldb -laud -lm"
		])

		# use SIA by default, if we have it
		test "$CHECKSIA" = "true" && AUTH_EXCL_DEF="SIA"

		#
		# Some versions of Digital Unix ship with a broken
		# copy of prot.h, which we need for shadow passwords.
		# XXX - make should remove this as part of distclean
		#
		AC_MSG_CHECKING([for broken prot.h])
		AC_COMPILE_IFELSE([AC_LANG_PROGRAM([[
#include <sys/types.h>
#include <sys/security.h>
#include <prot.h>
		]], [[return(0);]])], [AC_MSG_RESULT(no)], [AC_MSG_RESULT([yes, fixing locally])
		sed 's:<acl.h>:<sys/acl.h>:g' < /usr/include/prot.h > prot.h
		])
		# ":DEFAULT" must be appended to _RLD_LIST
		RTLD_PRELOAD_VAR="_RLD_LIST"
		RTLD_PRELOAD_DEFAULT="DEFAULT"
		: ${mansectsu='8'}
		: ${mansectform='4'}
		: ${mansectmisc='5'}
		;;
    *-*-irix*)
		AC_DEFINE([_BSD_TYPES])
		AS_IF([test "$prefix" = "/usr/local" -a "$mandir" = '${datarootdir}/man'], [
		    AS_IF([test -d "/usr/share/man/local"], [
			mandir="/usr/share/man/local"
		    ], [
			mandir="/usr/man/local"
		    ])
		])
		# IRIX <= 4 needs -lsun
		AS_IF([test "$OSMAJOR" -le 4], [
		    AC_CHECK_LIB([sun], [getpwnam], [LIBS="${LIBS} -lsun"])
		])
		# ":DEFAULT" must be appended to _RLD_LIST
		RTLD_PRELOAD_VAR="_RLD_LIST"
		RTLD_PRELOAD_DEFAULT="DEFAULT"
		: ${mansectsu='1m'}
		: ${mansectform='4'}
		: ${mansectmisc='5'}
		;;
    *-*-linux*|*-*-k*bsd*-gnu)
		shadow_funcs="getspnam"
		test -z "$with_pam" && AUTH_EXCL_DEF="PAM"
		# Check for SECCOMP_MODE_FILTER in linux/seccomp.h
		AC_CHECK_DECLS([SECCOMP_MODE_FILTER], [], [], [
#include <sys/types.h>
#include <sys/prctl.h>
#include <asm/unistd.h>
#include <linux/seccomp.h>
#include <linux/filter.h>
		])
		# We call getrandom via syscall(3) in case it is not in libc
		AC_CHECK_HEADERS([linux/random.h sys/syscall.h])

		# Only use our replacement functions when not fuzzing,
		# they may skew the coverage reports.
		AS_IF([test X"$enable_fuzzer" = X"no"], [
		    # glibc's getentropy() emulation may fail on older kernels.
		    # We use our own getentropy() by default on Linux.
		    : ${ac_cv_func_getentropy='no'}

		    # glibc's arc4random() may fail in chroot on older kernels.
		    # We use our own arc4random() by default on Linux.
		    : ${ac_cv_func_arc4random='no'}

		    # glibc's closefrom() emulation may fail in chroot.
		    # We use our own closefrom() by default on Linux.
		    : ${ac_cv_func_closefrom='no'}
		])

		# Linux 3.2 supports reading/writing a another process
		# without using ptrace(2).
		AC_CHECK_FUNCS([process_vm_readv])
		;;
    *-*-gnu*)
		# lockf() is broken on the Hurd
		ac_cv_func_lockf=no
		;;
    *-*-sco*|*-sco-*)
		shadow_funcs="getprpwnam"
		shadow_libs="-lprot -lx"
		: ${mansectsu='1m'}
		: ${mansectform='4'}
		: ${mansectmisc='5'}
		;;
    m88k-motorola-sysv*)
		# motorolla's cc (a variant of gcc) does -O but not -O2
		CFLAGS=`echo $CFLAGS | sed 's/-O2/-O/g'`
		: ${mansectsu='1m'}
		: ${mansectform='4'}
		: ${mansectmisc='5'}
		;;
    *-sequent-sysv*)
		shadow_funcs="getspnam"
		shadow_libs="-lsec"
		: ${mansectsu='1m'}
		: ${mansectform='4'}
		: ${mansectmisc='5'}
		;;
    *-ncr-sysv4*|*-ncr-sysvr4*)
		AC_CHECK_LIB([c89], [strcasecmp], [LIBS="${LIBS} -lc89"])
		: ${mansectsu='1m'}
		: ${mansectform='4'}
		: ${mansectmisc='5'}
		;;
    *-ccur-sysv4*|*-ccur-sysvr4*)
		LIBS="${LIBS} -lgen"
		: ${mansectsu='1m'}
		: ${mansectform='4'}
		: ${mansectmisc='5'}
		;;
    *-*-bsdi*)
		SKIP_SETREUID=yes
		# Check for newer BSD auth API
		AS_IF([test -z "$with_bsdauth"], [
		    AC_CHECK_FUNCS([auth_challenge], [AUTH_EXCL_DEF="BSD_AUTH"])
		])
		;;
    *-*-freebsd*)
		AC_DEFINE([_BSD_SOURCE])

		# FreeBSD has a real setreuid(2) starting with 2.1 and
		# backported to 2.0.5.  We just take 2.1 and above...
		case "$OSREV" in
		0.*|1.*|2.0*)
		    SKIP_SETREUID=yes
		    ;;
		esac
		AS_IF([test "${with_skey-'no'}" = "yes"], [
		     SUDOERS_LIBS="${SUDOERS_LIBS} -lmd"
		])
		CHECKSHADOW="false"
		test -z "$with_pam" && AUTH_EXCL_DEF="PAM"
		: ${with_logincap='maybe'}

		# Examples go in share/examples/sudo
		AS_IF([test X"$with_exampledir" = X""], [
		    exampledir='$(datarootdir)/examples/$(PACKAGE_TARNAME)'
		])
		;;
    *-*-*openbsd*)
		AC_DEFINE([_BSD_SOURCE])

		# OpenBSD-specific initialization
		OS_INIT=os_init_openbsd
		SUDO_OBJS="${SUDO_OBJS} openbsd.o"

		# OpenBSD has a real setreuid(2) starting with 3.3 but
		# we will use setresuid(2) instead.
		SKIP_SETREUID=yes

		# OpenBSD >= 3.0 supports BSD auth
		AS_IF([test -z "$with_bsdauth"], [
		    AS_IF([test "$OSMAJOR" -ge 3], [
			AUTH_EXCL_DEF="BSD_AUTH"
		    ])
		])
		: ${with_logincap='maybe'}

		# Newer OpenBSD only fills in pw_password for getpwnam_shadow()
		shadow_funcs="getpwnam_shadow"

		# Examples go in share/examples/sudo
		AS_IF([test X"$with_exampledir" = X""], [
		    exampledir='$(datarootdir)/examples/$(PACKAGE_TARNAME)'
		])
		;;
    *-*-*netbsd*)
		# NetBSD has a real setreuid(2) starting with 1.3.2
		case "$OSREV" in
		0.9*|1.[[012]]*|1.3|1.3.1)
		    SKIP_SETREUID=yes
		    ;;
		esac
		CHECKSHADOW="false"
		test -z "$with_pam" && AUTH_EXCL_DEF="PAM"
		: ${with_logincap='maybe'}

		# For reallocarray()
		AC_DEFINE([_OPENBSD_SOURCE])

		# Examples go in share/examples/sudo
		AS_IF([test X"$with_exampledir" = X""], [
		    exampledir='$(datarootdir)/examples/$(PACKAGE_TARNAME)'
		])
		;;
    *-*-dragonfly*)
		AC_DEFINE([_BSD_SOURCE])

		AS_IF([test "${with_skey-'no'}" = "yes"], [
		     SUDOERS_LIBS="${SUDOERS_LIBS} -lmd"
		])
		CHECKSHADOW="false"
		test -z "$with_pam" && AUTH_EXCL_DEF="PAM"
		: ${with_logincap='yes'}

		# Examples go in share/examples/sudo
		AS_IF([test X"$with_exampledir" = X""], [
		    exampledir='$(datarootdir)/examples/$(PACKAGE_TARNAME)'
		])
		;;
    *-*-*bsd*)
		CHECKSHADOW="false"
		# Examples go in share/examples/sudo
		AS_IF([test X"$with_exampledir" = X""], [
		    exampledir='$(datarootdir)/examples/$(PACKAGE_TARNAME)'
		])
		;;
    *-*-darwin*)
		# Darwin has a real setreuid(2) starting with 9.0
		AS_IF([test $OSMAJOR -lt 9], [
		    SKIP_SETREUID=yes
		])
		CHECKSHADOW="false"
		test -z "$with_pam" && AUTH_EXCL_DEF="PAM"
		: ${with_logincap='yes'}
		# Darwin has a broken poll(), Apple radar 3710161
		: ${enable_poll='no'}
		# Darwin 8 and above can interpose library symbols cleanly
		AS_IF([test $OSMAJOR -ge 8], [
		    AC_DEFINE(HAVE___INTERPOSE)
		    dlyld_interpose=yes
		], [
		    RTLD_PRELOAD_ENABLE_VAR="DYLD_FORCE_FLAT_NAMESPACE"
		])
		RTLD_PRELOAD_VAR="DYLD_INSERT_LIBRARIES"

		# Build sudo_noexec.so as a shared library, not a module.
		# On Darwin, modules and shared libraries are incompatible.
		PRELOAD_MODULE=

		# Mach monotonic timer that runs while sleeping
		AC_CHECK_FUNCS([mach_continuous_time])

		# Undocumented API that dynamically allocates the groups.
		AC_CHECK_FUNCS([getgrouplist_2], [AC_CHECK_DECLS([getgrouplist_2])])

		# We use proc_pidinfo() to emulate closefrom() on macOS.
		AC_CHECK_HEADERS([libproc.h], [AC_CHECK_FUNCS([proc_pidinfo])])

		# We need to force a flat namespace to make libc
		# symbol hooking work like it does on ELF.
		AX_CHECK_LINK_FLAG([-Wl,-force_flat_namespace], [AX_APPEND_FLAG([-Wl,-force_flat_namespace], [SUDO_LDFLAGS])])

		# Examples go in share/examples/sudo
		AS_IF([test X"$with_exampledir" = X""], [
		    exampledir='$(datarootdir)/examples/$(PACKAGE_TARNAME)'
		])
		;;
    *-*-nextstep*)
		# lockf() is broken on the NeXT
		ac_cv_func_lockf=no
		RTLD_PRELOAD_VAR="DYLD_INSERT_LIBRARIES"
		RTLD_PRELOAD_ENABLE_VAR="DYLD_FORCE_FLAT_NAMESPACE"
		;;
    *-*-*sysv4*)
		: ${mansectsu='1m'}
		: ${mansectform='4'}
		: ${mansectmisc='5'}
		;;
    *-*-*sco3.2*)	# SCO OpenServer 5
		: ${mansectsu='1'}
		: ${mansectform='4'}
		: ${mansectmisc='5'}
		shadow_funcs="getprpwnam"
		shadow_libs="-lprot"
		;;
# UnixWare 7.x, OpenUNIX 8
    *-*-*sysv5*)
		: ${mansectsu='1'}
		: ${mansectform='4'}
		: ${mansectmisc='5'}
	case "$host" in
	*-*-sysv5SCO_SV*)	# SCO OpenServer 6.x
		shadow_funcs="getprpwnam"
		shadow_libs="-lprot"
		;;
	*)	shadow_funcs="getspnam"
		test -z "$with_pam" && AUTH_EXCL_DEF="PAM"
		;;
	esac
		;;
    *-*-sysv*)
		: ${mansectsu='1m'}
		: ${mansectform='4'}
		: ${mansectmisc='5'}
		;;
esac

dnl
dnl Library preloading to support NOEXEC
dnl
AS_IF([test X"$enable_intercept" = X"no"], [
    intercept_file=disabled
])
AS_IF([test X"$with_noexec" = X"no"], [
    noexec_file=disabled
])
AS_IF([test X"${intercept_file} ${noexec_file}" != X"disabled disabled"], [
    SUDO_DEFINE_UNQUOTED(RTLD_PRELOAD_VAR, "$RTLD_PRELOAD_VAR")
    SUDO_DEFINE_UNQUOTED(RTLD_PRELOAD_DELIM, '$RTLD_PRELOAD_DELIM')
    AS_IF([test -n "$RTLD_PRELOAD_DEFAULT"], [
	SUDO_DEFINE_UNQUOTED(RTLD_PRELOAD_DEFAULT, "$RTLD_PRELOAD_DEFAULT")
    ])
    AS_IF([test -n "$RTLD_PRELOAD_ENABLE_VAR"], [
	SUDO_DEFINE_UNQUOTED(RTLD_PRELOAD_ENABLE_VAR, "$RTLD_PRELOAD_ENABLE_VAR")
    ])
])

dnl
dnl Check for mixing mutually exclusive and regular auth methods
dnl
AUTH_REG=${AUTH_REG# }
AUTH_EXCL=${AUTH_EXCL# }
AS_IF([test -n "$AUTH_EXCL" -a -n "$AUTH_REG"], [
    AC_MSG_ERROR([Cannot mix mutually exclusive ($AUTH_EXCL) and regular ($AUTH_REG) authentication methods])
])
dnl
dnl Only one of S/Key and OPIE may be specified
dnl
AS_IF([test X"${with_skey}${with_opie}" = X"yesyes"], [
    AC_MSG_ERROR([cannot use both S/Key and OPIE])
])

dnl
dnl Use BSD-style man sections by default
dnl
: ${mansectsu='8'}
: ${mansectform='5'}
: ${mansectmisc='7'}

dnl
dnl Add in any libpaths or libraries specified via configure
dnl
AS_IF([test -n "$with_libpath"], [
    for i in ${with_libpath}; do
	SUDO_APPEND_LIBPATH(LDFLAGS, [$i])
    done
])
AS_IF([test -n "$with_libraries"], [
    for i in ${with_libraries}; do
	case $i in
	    -l*)	;;
	    *.a)	;;
	    *.o)	;;
	    *)	i="-l${i}";;
	esac
	LIBS="${LIBS} ${i}"
    done
])

dnl
dnl C compiler checks (to be done after os checks)
dnl
AC_C_CONST
AC_C_INLINE
AC_C_VOLATILE
SUDO_CPP_VARIADIC_MACROS

dnl
dnl Program checks
dnl
AC_PROG_AWK
AC_PROG_YACC
AC_PATH_PROG([FLEX], [flex], [flex])
SUDO_PROG_MV
SUDO_PROG_BSHELL
AS_IF([test -z "$with_sendmail"], [
    SUDO_PROG_SENDMAIL
    with_sendmail="$ac_cv_path_SENDMAILPROG"
])
SUDO_PROG_VI
dnl
dnl Use fully-qualified path to vi in the manual
dnl
AS_IF([test -z "$with_editor"], [
    editor="$ac_cv_path_VIPROG"
])
dnl
dnl Check for authpriv support in syslog
dnl
AS_IF([test X"$with_logfac" = X""], [
    AC_CHECK_DECL([LOG_AUTHPRIV], [logfac=authpriv], [], [#include <syslog.h>])
])
AC_DEFINE_UNQUOTED(LOGFAC, "$logfac", [The syslog facility sudo will use.])
dnl
dnl Header file checks
dnl
AC_HEADER_DIRENT
AC_HEADER_STDBOOL
AC_HEADER_MAJOR
AC_CHECK_HEADERS_ONCE([netgroup.h paths.h spawn.h wordexp.h sys/sockio.h sys/bsdtypes.h sys/select.h sys/stropts.h sys/sysmacros.h sys/statvfs.h])
AS_IF([test X"$ac_cv_header_utmps_h" != X"yes"], [
    AC_CHECK_HEADERS([utmpx.h])
])
AC_CHECK_HEADERS([endian.h] [sys/endian.h] [machine/endian.h], [break])
AC_CHECK_HEADERS([procfs.h] [sys/procfs.h], [AC_CHECK_MEMBERS(struct psinfo.pr_ttydev, [AC_CHECK_FUNCS([_ttyname_dev])], [], [AC_INCLUDES_DEFAULT
#ifdef HAVE_PROCFS_H
#include <procfs.h>
#endif
#ifdef HAVE_SYS_PROCFS_H
#include <sys/procfs.h>
#endif
])]
break)
#
# Check for large file and 64-bit time support.
#
AC_SYS_LARGEFILE
AC_SYS_YEAR2038

#
# Don't allow undefined symbols, even in shared libraries, if possible.
# This will detect missing symbols at build-time instead of run-time
# but is incompatible with the sanitizers/fuzzers.
# We must set this *before* the library tests.
#
AS_IF([test -n "$GCC" -a X"${enable_sanitizer}${enable_fuzzer}" = X"nono"], [
    # On FreeBSD and Dragonfly, environ is filled in by the dynamic loader
    # so -Wl,--no-undefined causes a link error when environ is used.
    # https://bugs.freebsd.org/bugzilla/show_bug.cgi?id=263265
    # We use errno because OpenBSD shared libraries don't explicitly
    # link with libc, which can result in undefined reference errors.
    AC_CACHE_CHECK([the linker accepts -Wl,--no-undefined],
	[sudo_cv_var_ld___no_undefined],
	[
	    sudo_cv_var_ld___no_undefined=no
	    _CFLAGS="$CFLAGS"
	    CFLAGS="$CFLAGS $lt_prog_compiler_pic"
	    _LDFLAGS="$LDFLAGS"
	    LDFLAGS="$LDFLAGS $lt_prog_compiler_pic -shared -Wl,--no-undefined"
	    AC_LINK_IFELSE([AC_LANG_PROGRAM([[#include <errno.h>
extern char **environ;]], [[int ret = ((long)environ & 0xff) + errno; return ret;]])],
		[sudo_cv_var_ld___no_undefined=yes])
	    CFLAGS="$_CFLAGS"
	    LDFLAGS="$_LDFLAGS"
	]
    )
    AS_IF([test "$sudo_cv_var_ld___no_undefined" = "yes"], [
	AX_APPEND_FLAG([-Wl,--no-undefined], [LDFLAGS])
    ])
])

#
# HP-UX may need to define _XOPEN_SOURCE_EXTENDED to expose MSG_WAITALL.
# Also, HP-UX 11.23 has a broken sys/types.h when large files support
# is enabled and _XOPEN_SOURCE_EXTENDED is not also defined.
# The following test will define _XOPEN_SOURCE_EXTENDED in either case.
#
case "$host_os" in
    hpux*)
	AC_CACHE_CHECK([whether sys/socket.h needs _XOPEN_SOURCE_EXTENDED for MSG_WAITALL], [sudo_cv_xopen_source_extended],
	[AC_COMPILE_IFELSE([AC_LANG_PROGRAM([AC_INCLUDES_DEFAULT
[#	include <sys/socket.h>]], [[int a = MSG_WAITALL; return a;]])],
	[sudo_cv_xopen_source_extended=no], [
	    AC_COMPILE_IFELSE([AC_LANG_PROGRAM([#define _XOPEN_SOURCE_EXTENDED
	    AC_INCLUDES_DEFAULT
[#	    include <sys/socket.h>
#	    include <net/if.h>]], [[int a = MSG_WAITALL; return a;]])],
	    [sudo_cv_xopen_source_extended=yes],
	    [sudo_cv_xopen_source_extended=error])
	])])
	AS_IF([test "$sudo_cv_xopen_source_extended" = "yes"], [
	    AC_DEFINE([_XOPEN_SOURCE_EXTENDED])
	])
	;;
esac
SUDO_MAILDIR
AS_IF([test ${with_logincap-'no'} != "no"], [
    AC_CHECK_HEADERS([login_cap.h], [
	LOGINCAP_USAGE='[[-c class]] '
	LCMAN=1
	with_logincap=yes
    ])
    AS_IF([test "${with_logincap}" = "yes"], [
	# setusercontext() is in libutil on NetBSD, FreeBSD, Dragonfly BSD.
	_LIBS="$LIBS"
	AC_SEARCH_LIBS([setusercontext], [util])
	LIBS="$_LIBS"
	AS_IF([test "${ac_cv_search_setusercontext}" != "none required"], [
	    SUDO_LIBS="${SUDO_LIBS} -lutil"
	    SUDOERS_LIBS="${SUDOERS_LIBS} -lutil"
	])
    ])
])
AS_IF([test ${with_project-'no'} != "no"], [
    AC_CHECK_HEADER(project.h, [
	AC_CHECK_LIB([project], [setproject], [
	    AC_DEFINE(HAVE_PROJECT_H)
	    SUDO_LIBS="${SUDO_LIBS} -lproject"
	])
    ], [with_project=no])
])
dnl
dnl typedef checks
dnl
AS_IF([test X"${ac_cv_header_stdint_h}${ac_cv_header_inttypes_h}" = X"nono"], [
    AC_CHECK_TYPES([int8_t, uint8_t, int16_t, uint16_t, int32_t, uint32_t, int64_t, uint64_t, intmax_t, uintmax_t])
])
AC_CHECK_TYPES([sig_atomic_t], [], [], [
AC_INCLUDES_DEFAULT
#include <signal.h>])
AC_CHECK_TYPES([struct in6_addr], [], [], [#include <sys/types.h>
#include <netinet/in.h>])
AC_CHECK_TYPES(socklen_t, [], [], [
AC_INCLUDES_DEFAULT
#include <sys/socket.h>])
SUDO_UID_T_LEN
SUDO_SOCK_SA_LEN
SUDO_SOCK_SIN_LEN
AC_CHECK_SIZEOF([id_t])
AC_CHECK_SIZEOF([long long])
AC_CHECK_SIZEOF([time_t])
AS_IF([test X"$ac_cv_header_utmps_h" = X"yes"], [
    SUDO_CHECK_UTMP_MEMBERS([utmps])
], [test X"$ac_cv_header_utmpx_h" = X"yes"], [
    SUDO_CHECK_UTMP_MEMBERS([utmpx])
], [
    SUDO_CHECK_UTMP_MEMBERS([utmp])
])

dnl
dnl Python plugin support
dnl
AS_IF([test ${enable_python-'no'} = "yes"], [
    AM_PATH_PYTHON([3])

    AC_ARG_VAR([PYTHON_INCLUDE], [Include flags for python, bypassing python-config])
    AC_ARG_VAR([PYTHON_LIBS], [Linker flags for python, bypassing python-config])
    AC_ARG_VAR([PYTHON_CONFIG], [Path to python-config])

    AS_IF([test -z "$PYTHON_INCLUDE" || test -z "$PYTHON_LIBS"], [
      AS_IF([test -z "$PYTHON_CONFIG"], [
        AC_PATH_PROGS([PYTHON_CONFIG],
                      [python$PYTHON_VERSION-config python-config],
                      [no],
                      [`dirname $PYTHON`])
        AS_IF([test "$PYTHON_CONFIG" = no], [AC_MSG_ERROR([cannot find python-config for $PYTHON.])])
      ])
    ])

    AS_IF([test -z "$PYTHON_INCLUDE"], [
      # Pull out python include path, ignore other flags
      PYTHON_INCLUDE=`$PYTHON_CONFIG --cflags | tr " " "\n" | grep "^-I" | sort -u | tr "\n" " "`
    ])

    AS_IF([test -z "$PYTHON_LIBS"], [
      # Newer versions of python3-config need --embed to include libpython
      if $PYTHON_CONFIG 2>&1 | grep embed >/dev/null; then
        PY_EMBED=--embed
      else
        PY_EMBED=
      fi
      PYTHON_LIBS=`$PYTHON_CONFIG --ldflags $PY_EMBED`
      PYTHON_LIBS=`$PYTHON_CONFIG --ldflags $PY_EMBED | tr " " "\n" | grep "^-[[lL]]" | tr "\n" " "`
    ])

    PPFILES="$PPFILES "'$(srcdir)/etc/sudo-python.pp'
    PYTHON_PLUGIN_SRC=plugins/python
    PYTHON_PLUGIN=
    AC_CONFIG_FILES([$PYTHON_PLUGIN_SRC/Makefile])
])

dnl
dnl Function checks
dnl
AC_FUNC_GETGROUPS
AC_FUNC_FSEEKO
AC_CHECK_FUNCS_ONCE([fexecve fmemopen killpg nl_langinfo faccessat wordexp strtoull])
AC_CHECK_FUNCS([execvpe], [SUDO_APPEND_INTERCEPT_EXP(execvpe)])
AC_CHECK_FUNCS([pread], [
    # pread/pwrite on 32-bit HP-UX 11.x may not support large files
    case "$host_os" in
	hpux*)
	    AC_CHECK_FUNCS([pread64 pwrite64], [
		AC_CHECK_DECLS([pread64, pwrite64])
	    ])
	    ;;
    esac
], [
    AC_LIBOBJ(pread)
    SUDO_APPEND_COMPAT_EXP(sudo_pread)
])
AC_CHECK_FUNCS([pwrite], [], [
    AC_LIBOBJ(pwrite)
    SUDO_APPEND_COMPAT_EXP(sudo_pwrite)
])
AC_CHECK_FUNCS([cfmakeraw], [], [
    AC_LIBOBJ(cfmakeraw)
    SUDO_APPEND_COMPAT_EXP(sudo_cfmakeraw)
])
AC_CHECK_FUNCS([localtime_r], [], [
    AC_LIBOBJ(localtime_r)
    SUDO_APPEND_COMPAT_EXP(sudo_localtime_r)
])
AC_CHECK_FUNCS([gmtime_r], [], [
    AC_LIBOBJ(gmtime_r)
    SUDO_APPEND_COMPAT_EXP(sudo_gmtime_r)
])
AC_CHECK_FUNCS([timegm], [], [
    AC_LIBOBJ(timegm)
    SUDO_APPEND_COMPAT_EXP(sudo_timegm)
])
AC_CHECK_FUNCS([getgrouplist], [], [
    case "$host_os" in
    aix*)
	AC_CHECK_FUNCS([getgrset])
	;;
    *)
	AC_CHECK_FUNC([nss_search], [
	    AC_CHECK_FUNC([_nss_XbyY_buf_alloc], [
		# Solaris
		AC_CHECK_FUNC([_nss_initf_group], [
		    AC_CHECK_HEADERS([nss_dbdefs.h])
		    AC_DEFINE([HAVE_NSS_SEARCH])
		    AC_DEFINE([HAVE__NSS_XBYY_BUF_ALLOC])
		    AC_DEFINE([HAVE__NSS_INITF_GROUP])
		], [
		    AC_CHECK_HEADERS([nss_dbdefs.h], [
			# Older Solaris does not export _nss_initf_group
			# but we can use our own.
			AC_DEFINE([HAVE_NSS_SEARCH])
			AC_DEFINE([HAVE__NSS_XBYY_BUF_ALLOC])
		    ])
		])
	    ], [
		dnl HP-UX support disabled until "group: compat" fixed
		dnl # HP-UX
		dnl AC_CHECK_FUNC([__nss_XbyY_buf_alloc], [
		dnl     AC_CHECK_FUNC([__nss_initf_group], [
		dnl	AC_CHECK_HEADERS([nss_dbdefs.h])
		dnl	AC_DEFINE([HAVE_NSS_SEARCH])
		dnl	AC_DEFINE([HAVE___NSS_XBYY_BUF_ALLOC])
		dnl	AC_DEFINE([HAVE___NSS_INITF_GROUP])
		dnl    ])
		dnl])
	    ])
	])
	;;
    esac
    SUDO_APPEND_COMPAT_EXP(sudo_getgrouplist)
])
AC_CHECK_FUNCS([getdelim], [
    # Out of date gcc fixed includes may result in missing getdelim() prototype
    AC_CHECK_DECLS([getdelim])
], [
    AC_LIBOBJ(getdelim)
    SUDO_APPEND_COMPAT_EXP(sudo_getdelim)
    COMPAT_TEST_PROGS="${COMPAT_TEST_PROGS}${COMPAT_TEST_PROGS+ }getdelim_test"
])
AC_CHECK_FUNCS([getusershell], [
    # Older Solaris has getusershell() et al but does not declare it.
    AC_CHECK_DECLS([getusershell])
], [
    AC_LIBOBJ(getusershell)
    SUDO_APPEND_COMPAT_EXP(sudo_getusershell)
])
AC_CHECK_FUNCS([reallocarray], [], [
    AC_LIBOBJ(reallocarray)
    SUDO_APPEND_COMPAT_EXP(sudo_reallocarray)
])
AC_CHECK_FUNCS([arc4random], [
    AC_CHECK_FUNCS([arc4random_uniform], [], [
	AC_LIBOBJ(arc4random_uniform)
	SUDO_APPEND_COMPAT_EXP(sudo_arc4random_uniform)
    ])
    AC_CHECK_FUNCS([arc4random_buf], [], [
	AC_LIBOBJ(arc4random_buf)
	SUDO_APPEND_COMPAT_EXP(sudo_arc4random_buf)
    ])
], [
    AC_LIBOBJ(arc4random)
    SUDO_APPEND_COMPAT_EXP(sudo_arc4random)
    SUDO_APPEND_COMPAT_EXP(sudo_arc4random_buf)
    AC_LIBOBJ(arc4random_uniform)
    SUDO_APPEND_COMPAT_EXP(sudo_arc4random_uniform)
    # arc4random.c needs getentropy()
    AC_CHECK_FUNCS([getentropy], [
	AC_CHECK_HEADERS([sys/random.h])
    ], [
	AC_LIBOBJ(getentropy)
	SUDO_APPEND_COMPAT_EXP(sudo_getentropy)
	AC_CHECK_FUNCS([getauxval])
    ])
    # arc4random.c wants pthread_atfork
    AC_CHECK_HEADERS([pthread.h], [
	AC_CHECK_LIB([pthread], [main], [LIBPTHREAD="-lpthread"])
	AC_CHECK_FUNCS([pthread_atfork])
    ])
])

utmp_style=LEGACY
AC_CHECK_FUNCS([getutsid getutxid getutid], [utmp_style=POSIX; break])
AS_IF([test "$utmp_style" = "LEGACY"], [
    AC_CHECK_FUNCS([getttyent ttyslot], [break])
])

AC_CHECK_FUNCS([sysctl], [
    AC_CHECK_FUNCS([devname])
    # Check for the various flavors of kinfo_proc
    found=false
    AC_CHECK_MEMBER([struct kinfo_proc.ki_structsize], [
	AC_DEFINE(HAVE_KINFO_PROC_FREEBSD)
	found=true
    ], [], [
#include <sys/param.h>
#include <sys/sysctl.h>
#include <sys/user.h>
    ])
    AS_IF([test "$found" = "false"], [
	AC_CHECK_MEMBER([struct kinfo_proc.kp_paddr], [
	    AC_DEFINE(HAVE_KINFO_PROC_DFLY)
	    found=true
	], [], [
#include <sys/param.h>
#include <sys/sysctl.h>
#include <sys/user.h>
	])
    ])
    AS_IF([test "$found" = "false"], [
	AC_CHECK_MEMBER([struct kinfo_proc2.p_paddr], [
	    AC_DEFINE(HAVE_KINFO_PROC2_NETBSD)
	    found=true
	], [], [
#include <sys/param.h>
#include <sys/sysctl.h>
	])
    ])
    AS_IF([test "$found" = "false"], [
	AC_CHECK_MEMBER([struct kinfo_proc.p_paddr], [
	    AC_DEFINE(HAVE_KINFO_PROC_OPENBSD)
	    found=true
	], [], [
#include <sys/param.h>
#include <sys/sysctl.h>
	])
    ])
    AS_IF([test "$found" = "false"], [
	AC_CHECK_MEMBER([struct kinfo_proc.kp_proc], [
	    AC_DEFINE(HAVE_KINFO_PROC_44BSD)
	    found=true
	], [], [
#include <sys/param.h>
#include <sys/sysctl.h>
	])
    ])
])

AC_CHECK_FUNCS([openpty], [AC_CHECK_HEADERS([libutil.h util.h pty.h], [break])], [
    AC_CHECK_LIB([util], [openpty], [
	AC_CHECK_HEADERS([libutil.h util.h pty.h], [break])
	case "$SUDO_LIBS" in
	    *-lutil*) ;;
	    *) SUDO_LIBS="${SUDO_LIBS} -lutil";;
	esac
	AC_DEFINE(HAVE_OPENPTY)
    ], [
	AC_CHECK_FUNCS([_getpty], [], [
	    AC_CHECK_FUNCS([grantpt], [
		AC_CHECK_FUNCS([posix_openpt])
	    ], [
		AC_CHECK_FUNCS([revoke])
	    ])
	])
    ])
])
AC_CHECK_FUNCS([unsetenv], [SUDO_FUNC_UNSETENV_VOID], [])
SUDO_FUNC_PUTENV_CONST
AS_IF([test -z "$SKIP_SETRESUID"], [
    AC_CHECK_FUNCS([setresuid], [
	SKIP_SETREUID=yes
	AC_CHECK_DECLS([setresuid])
	AC_CHECK_FUNCS([getresuid], [AC_CHECK_DECLS([getresuid])])
    ])
])
AS_IF([test -z "$SKIP_SETRESUID"], [
    AC_CHECK_FUNCS([setreuid])
])
AC_CHECK_FUNCS_ONCE([seteuid])
AS_IF([test X"$with_interfaces" != X"no"], [
    AC_CHECK_FUNCS([getifaddrs], [AC_CHECK_FUNCS([freeifaddrs])])
])
AC_CHECK_FUNCS([lockf], [break])
AC_CHECK_FUNCS([innetgr], [
    AC_CHECK_DECLS([innetgr], [], [], [
AC_INCLUDES_DEFAULT
#ifdef HAVE_NETGROUP_H
# include <netgroup.h>
#else
# include <netdb.h>
#endif /* HAVE_NETGROUP_H */
])], [
    AC_CHECK_FUNCS([_innetgr], [
	AC_CHECK_DECLS([_innetgr], [], [], [
AC_INCLUDES_DEFAULT
#ifdef HAVE_NETGROUP_H
# include <netgroup.h>
#else
# include <netdb.h>
#endif /* HAVE_NETGROUP_H */
	])
    ])
])
AC_CHECK_FUNCS([getdomainname], [
    AC_CHECK_DECLS([getdomainname], [], [], [
AC_INCLUDES_DEFAULT
#include <netdb.h>
    ])
], [
    AC_CHECK_FUNCS([sysinfo], [AC_CHECK_HEADERS([sys/systeminfo.h])])
])
AC_CHECK_FUNCS([utimensat], [], [
    AC_LIBOBJ(utimens)
    SUDO_APPEND_COMPAT_EXP(sudo_utimensat)
    AC_CHECK_FUNCS([utimes])
])
AC_CHECK_FUNCS([futimens], [], [
    AC_LIBOBJ(utimens)
    SUDO_APPEND_COMPAT_EXP(sudo_futimens)
    AC_CHECK_FUNCS([futimes futimesat futime], [break])
])
AC_CHECK_FUNCS([explicit_bzero], [], [
    AC_LIBOBJ(explicit_bzero)
    SUDO_APPEND_COMPAT_EXP(sudo_explicit_bzero)
    AC_CHECK_FUNCS([explicit_memset memset_explicit memset_s bzero], [break])
])
SUDO_FUNC_FNMATCH([AC_DEFINE(HAVE_FNMATCH)], [
    AC_LIBOBJ(fnmatch)
    SUDO_APPEND_COMPAT_EXP(sudo_fnmatch)
    COMPAT_TEST_PROGS="${COMPAT_TEST_PROGS}${COMPAT_TEST_PROGS+ }fnm_test"
])
SUDO_FUNC_ISBLANK
AC_CHECK_FUNCS([glob], [], [
    AC_LIBOBJ(glob)
    SUDO_APPEND_COMPAT_EXP(sudo_glob sudo_globfree)
])
AC_CHECK_FUNCS([memrchr], [], [
    AC_LIBOBJ(memrchr)
    SUDO_APPEND_COMPAT_EXP(sudo_memrchr)
])
AC_CHECK_FUNCS([freezero], [], [
    AC_LIBOBJ(freezero)
    SUDO_APPEND_COMPAT_EXP(sudo_freezero)
])
AC_CHECK_FUNCS(nanosleep, [], [
    # On Solaris, nanosleep is in librt
    AC_CHECK_LIB([rt], [nanosleep], [
	AC_DEFINE(HAVE_NANOSLEEP)
	LIBRT="-lrt"
    ], [
	AC_LIBOBJ(nanosleep)
	SUDO_APPEND_COMPAT_EXP(sudo_nanosleep)
    ])
])
AC_CHECK_FUNCS([fchownat], [], [
    AC_LIBOBJ(fchownat)
    SUDO_APPEND_COMPAT_EXP(sudo_fchownat)
])
AC_CHECK_FUNCS([mkdirat], [], [
    AC_LIBOBJ(mkdirat)
    SUDO_APPEND_COMPAT_EXP(sudo_mkdirat)
])
AC_CHECK_FUNCS([openat], [], [
    AC_LIBOBJ(openat)
    SUDO_APPEND_COMPAT_EXP(sudo_openat)
])
AC_CHECK_FUNCS([unlinkat], [], [
    AC_LIBOBJ(unlinkat)
    SUDO_APPEND_COMPAT_EXP(sudo_unlinkat)
])
AC_CHECK_FUNCS([fchmodat], [], [
    AC_LIBOBJ(fchmodat)
    SUDO_APPEND_COMPAT_EXP(sudo_fchmodat)
])
AC_CHECK_FUNCS([fstatat], [], [
    AC_LIBOBJ(fstatat)
    SUDO_APPEND_COMPAT_EXP(sudo_fstatat)
])
AC_CHECK_FUNCS([dup3], [], [
    AC_LIBOBJ(dup3)
    SUDO_APPEND_COMPAT_EXP(sudo_dup3)
])
AC_CHECK_FUNCS([pipe2], [], [
    AC_LIBOBJ(pipe2)
    SUDO_APPEND_COMPAT_EXP(sudo_pipe2)
])
AC_CHECK_FUNCS([pw_dup], [], [
    AC_LIBOBJ(pw_dup)
    SUDO_APPEND_COMPAT_EXP(sudo_pw_dup)
])
AC_CHECK_FUNCS([strlcpy], [], [
    AC_LIBOBJ(strlcpy)
    SUDO_APPEND_COMPAT_EXP(sudo_strlcpy)
])
AC_CHECK_FUNCS([strlcat], [], [
    AC_LIBOBJ(strlcat)
    SUDO_APPEND_COMPAT_EXP(sudo_strlcat)
])
AC_CHECK_FUNC([strnlen], [AC_FUNC_STRNLEN], [AC_LIBOBJ(strnlen)])
AS_IF([test X"$ac_cv_func_strnlen_working" = X"yes"], [
    AC_DEFINE(HAVE_STRNLEN)
    AC_CHECK_FUNCS([strndup], [], [
	AC_LIBOBJ(strndup)
	SUDO_APPEND_COMPAT_EXP(sudo_strndup)
    ])
], [
    # Broken or missing strnlen, use our own.
    SUDO_APPEND_COMPAT_EXP(sudo_strnlen)
    # Avoid libc strndup() since it is usually implemented using strnlen()
    AC_LIBOBJ(strndup)
    SUDO_APPEND_COMPAT_EXP(sudo_strndup)
])
AC_CHECK_FUNCS([clock_gettime], [], [
    # On Solaris, clock_gettime is in librt
    AC_CHECK_LIB([rt], [clock_gettime], [
	AC_DEFINE(HAVE_CLOCK_GETTIME)
	LIBRT="-lrt"
    ])
])
AC_CHECK_FUNCS([getopt_long], [], [
    AC_LIBOBJ(getopt_long)
    SUDO_APPEND_COMPAT_EXP(sudo_getopt_long sudo_getopt_long_only)
    AC_CACHE_CHECK([for optreset], sudo_cv_optreset, [
    AC_LINK_IFELSE([AC_LANG_PROGRAM([[]], [[extern int optreset; optreset = 1; return optreset;]])], [sudo_cv_optreset=yes], [sudo_cv_optreset=no])])
    AS_IF([test "$sudo_cv_optreset" = "yes"], [
	AC_DEFINE(HAVE_OPTRESET)
    ])
])
AC_CHECK_FUNCS([closefrom], [], [AC_LIBOBJ(closefrom)
    SUDO_APPEND_COMPAT_EXP(sudo_closefrom)
    AC_CHECK_DECL(F_CLOSEM, AC_DEFINE(HAVE_FCNTL_CLOSEM), [
	# Linux has a special header for close_range(2).
	AC_CHECK_FUNCS([close_range], [
	    case "$host_os" in
	    linux*) AC_CHECK_HEADERS([linux/close_range.h]);;
	    esac
	])
    ], [
#	include <limits.h>
#	include <fcntl.h> ])
    COMPAT_TEST_PROGS="${COMPAT_TEST_PROGS}${COMPAT_TEST_PROGS+ }closefrom_test"
])
sudo_mktemp=no
case "$host_os" in
    darwin*)
	# macOS has these but uses a _np (non-portable) suffix
	AC_CHECK_FUNCS([mkdtempat_np mkostempsat_np], [], [sudo_mktemp=yes; break])
	;;
    *)
	AC_CHECK_FUNCS([mkdtempat mkostempsat], [], [sudo_mktemp=yes; break])
	;;
esac
# If any of the mktemp family are missing we use our own.
AS_IF([test X"$sudo_mktemp" = X"yes"], [
    AC_LIBOBJ(mktemp)
    SUDO_APPEND_COMPAT_EXP(sudo_mkdtemp sudo_mkdtempat sudo_mkostempsat sudo_mkstemp sudo_mkstemps)
    COMPAT_TEST_PROGS="${COMPAT_TEST_PROGS}${COMPAT_TEST_PROGS+ }mktemp_test"
])
AX_FUNC_SNPRINTF
AS_IF([test X"$ac_cv_have_working_snprintf$ac_cv_have_working_vsnprintf" = X"yesyes"], [
    # System has a C99-compliant v?snprintf(), check for v?asprintf()
    AC_CHECK_FUNCS([asprintf], [], [
	AC_LIBOBJ(snprintf)
	SUDO_APPEND_COMPAT_EXP(sudo_asprintf)
    ])
    AC_CHECK_FUNCS([vasprintf], [], [
	AC_LIBOBJ(snprintf)
	SUDO_APPEND_COMPAT_EXP(sudo_vasprintf)
    ])
], [
    # Missing or non-compliant v?snprintf(), assume missing/bad v?asprintf()
    SUDO_APPEND_COMPAT_EXP(sudo_snprintf sudo_vsnprintf sudo_asprintf sudo_vasprintf)
])
AC_CHECK_MEMBERS([struct tm.tm_gmtoff], [], [], [
AC_INCLUDES_DEFAULT
#include <errno.h>
])
AC_CHECK_MEMBER([struct stat.st_mtim],
    [AC_DEFINE(HAVE_ST_MTIM)]
    [AC_CHECK_MEMBER([struct stat.st_mtim.st__tim], AC_DEFINE(HAVE_ST__TIM))],
    [AC_CHECK_MEMBER([struct stat.st_mtimespec],
	[AC_DEFINE([HAVE_ST_MTIMESPEC])],
	[AC_CHECK_MEMBER([struct stat.st_nmtime], AC_DEFINE(HAVE_ST_NMTIME))])
    ]
)
dnl
dnl 4.4BSD-based systems can force the password or group file to be held open
dnl
AC_CHECK_FUNCS([setpassent setgroupent])
dnl
dnl Function checks for sudo_noexec
dnl
AS_IF([test X"$with_noexec" != X"no"],
    # Check for non-standard exec functions
    AC_CHECK_FUNCS([exect execvP execvpe])
    # Check for posix_spawn, and posix_spawnp
    AS_IF([test X"$ac_cv_header_spawn_h" = X"yes"], [
	AC_CHECK_FUNCS([posix_spawn posix_spawnp])
    ])
])

dnl
dnl Check for the dirfd function/macro.  If not found, look for dd_fd in DIR.
dnl
AC_LINK_IFELSE([AC_LANG_PROGRAM([[#include <sys/types.h>
#include <$ac_header_dirent>]], [[DIR *d; (void)dirfd(d);]])], [AC_DEFINE(HAVE_DIRFD)], [AC_LINK_IFELSE([AC_LANG_PROGRAM([[#include <sys/types.h>
#include <$ac_header_dirent>]], [[DIR d; memset(&d, 0, sizeof(d)); return(d.dd_fd);]])], [AC_DEFINE(HAVE_DD_FD)], [])])
AC_CHECK_MEMBERS([struct dirent.d_type, struct dirent.d_namlen], [], [], [
AC_INCLUDES_DEFAULT
#include <$ac_header_dirent>
])

dnl
dnl Check for OpenSSL or wolfSSL
dnl
SUDO_CHECK_OPENSSL

dnl
dnl Check for sha2 functions if not using openssl or wolfssl
dnl
AS_IF([test "$DIGEST" = "digest.lo"], [
    AS_IF([test "${enable_gcrypt-no}" != no], [
	# Use gcrypt's sha2 functions
	AC_DEFINE(HAVE_GCRYPT)
	DIGEST=digest_gcrypt.lo
	LIBMD="-lgcrypt"
	AS_IF([test "$enable_gcrypt" != "yes"], [
	    AX_APPEND_FLAG([-I${enable_gcrypt}/include], [CPPFLAGS])
	    SUDO_APPEND_LIBPATH(LDFLAGS, [${enable_gcrypt}/lib])
	])
    ], [
	# Use sudo's sha2 functions if not in libmd or libc.
	FOUND_SHA2=no
	AC_CHECK_HEADER([sha2.h], [
	    FOUND_SHA2=yes
	    AC_CHECK_FUNCS([SHA224Update], [SUDO_FUNC_SHA2_VOID_PTR], [
		# On some systems, SHA224Update is in libmd
		AC_CHECK_LIB([md], [SHA224Update], [
		    AC_DEFINE(HAVE_SHA224UPDATE)
		    SUDO_FUNC_SHA2_VOID_PTR
		    LIBMD="-lmd"
		], [
		    # Does not have SHA224Update
		    FOUND_SHA2=no
		])
	    ])
	])
	AS_IF([test X"$FOUND_SHA2" = X"no"], [
	    AC_LIBOBJ(sha2)
	    SUDO_APPEND_COMPAT_EXP(sudo_SHA224Final sudo_SHA224Init sudo_SHA224Pad sudo_SHA224Transform sudo_SHA224Update sudo_SHA256Final sudo_SHA256Init sudo_SHA256Pad sudo_SHA256Transform sudo_SHA256Update sudo_SHA384Final sudo_SHA384Init sudo_SHA384Pad sudo_SHA384Transform sudo_SHA384Update sudo_SHA512Final sudo_SHA512Init sudo_SHA512Pad sudo_SHA512Transform sudo_SHA512Update)
	])
    ])
])

dnl
dnl Network functions may live in libsocket, libinet, libnsl, or libresolv.
dnl Order is important here.
dnl
SUDO_CHECK_NET_FUNC([socket])

dnl
dnl We need to keep track of inet_pton()'s dependent libraries for
dnl our getaddrinfo() replacement.
dnl
ONET_LIBS="$NET_LIBS"
SUDO_CHECK_NET_FUNC([inet_pton], [
    AC_DEFINE(HAVE_INET_PTON)
    INET_PTON_LIBS=
    for lib in $NET_LIBS; do
	case "$ONET_LIBS" in
	    *"$lib"*) ;;
	    *) INET_PTON_LIBS="${INET_PTON_LIBS}${INET_PTON_LIBS+ }$lib";;
	esac
    done
], [
    AC_LIBOBJ(inet_pton)
    SUDO_APPEND_COMPAT_EXP(sudo_inet_pton)
])

dnl
dnl The check for inet_ntop() must follow inet_pton() for INET_PTON_LIBS.
dnl
SUDO_CHECK_NET_FUNC([inet_ntop], [
    AC_DEFINE(HAVE_INET_NTOP)
], [
    AC_LIBOBJ(inet_ntop)
    SUDO_APPEND_COMPAT_EXP(sudo_inet_ntop)
])

dnl
dnl The check for syslog() must be last so we can detect INET_PTON_LIBS.
dnl
SUDO_CHECK_NET_FUNC([syslog])

dnl
dnl Check for getaddrinfo and add any required libs to NET_LIBS.
dnl If it was added to LIBOBJS we need to export the symbols.
dnl
OLIBS="$LIBS"
GETADDRINFO_LIBS=
AX_FUNC_GETADDRINFO
case " $LIBOBJS " in
    *" getaddrinfo.$ac_objext "* )
	SUDO_APPEND_COMPAT_EXP(sudo_getaddrinfo sudo_freeaddrinfo sudo_gai_strerror)
	# We need libsudo_util to pull in dependent libraries for
	# inet_pton(), gethostbyname(), and getservbyname()
	AS_IF([test -n "${INET_PTON_LIBS}"], [
	    LT_DEP_LIBS="${LT_DEP_LIBS}${LT_DEP_LIBS+ }${INET_PTON_LIBS}"
	    LIBS="${LIBS}${LIBS+ }${INET_PTON_LIBS}"
	])
	SUDO_CHECK_NET_FUNC([gethostbyname])
	;;
    *)
	for lib in $LIBS; do
	    case "$OLIBS" in
		*"$lib"*) ;;
		*) GETADDRINFO_LIBS="${GETADDRINFO_LIBS}${GETADDRINFO_LIBS+ }$lib";;
	    esac
	done
	AS_IF([test -n "${GETADDRINFO_LIBS}"], [
	    # We need libsudo_util to pull in dependent libraries for
	    # gai_strerror()
	    LT_DEP_LIBS="${LT_DEP_LIBS}${LT_DEP_LIBS+ }${GETADDRINFO_LIBS}"
	    LIBS="${LIBS}${LIBS+ }${GETADDRINFO_LIBS}"

	    # Add to NET_LIBS if necessary
	    for lib in $GETADDRINFO_LIBS; do
		case "$NET_LIBS" in
		    *"$lib"*)   ;;
		    *)		NET_LIBS="${NET_LIBS}${NET_LIBS+ }$lib";;
		esac
	    done
	])
	;;
esac
LIBS="$OLIBS"

dnl
dnl Check for va_copy or __va_copy in stdarg.h
dnl
AC_CACHE_CHECK([for va_copy], sudo_cv_func_va_copy, [
    AC_LINK_IFELSE([AC_LANG_PROGRAM([[#include <stdarg.h>
	va_list ap1, ap2;]], [[va_copy(ap1, ap2);]])],
	[sudo_cv_func_va_copy=yes], [sudo_cv_func_va_copy=no])
])
AS_IF([test "$sudo_cv_func_va_copy" = "yes"], [
    AC_DEFINE(HAVE_VA_COPY)
], [
    AC_CACHE_CHECK([for __va_copy], sudo_cv_func___va_copy, [
	AC_LINK_IFELSE([AC_LANG_PROGRAM([[#include <stdarg.h>
	    va_list ap1, ap2;]], [[__va_copy(ap1, ap2);]])],
	    [sudo_cv_func___va_copy=yes], [sudo_cv_func___va_copy=no])
    ])
    AS_IF([test "$sudo_cv_func___va_copy" = "yes"], [
	AC_DEFINE(HAVE___VA_COPY)
    ])
])

dnl
dnl Check for getprogname()/setprogname() or __progname
dnl
AC_CHECK_FUNCS([getprogname], [
    AC_CHECK_FUNCS([setprogname], [], [SUDO_APPEND_COMPAT_EXP(sudo_setprogname)])
], [
    AC_CACHE_CHECK([for __progname], sudo_cv___progname, [
    AC_LINK_IFELSE([AC_LANG_PROGRAM([[]], [[extern char *__progname; if (__progname[0] == '\0') return 1;]])], [sudo_cv___progname=yes], [sudo_cv___progname=no])])
    AS_IF([test "$sudo_cv___progname" = "yes"], [
	AC_DEFINE(HAVE___PROGNAME)
    ])
    SUDO_APPEND_COMPAT_EXP(sudo_getprogname)
    SUDO_APPEND_COMPAT_EXP(sudo_setprogname)
])

dnl
dnl Check for __func__ or __FUNCTION__
dnl
AC_CACHE_CHECK([for __func__], sudo_cv___func__, [
    AS_IF([test X"$ac_cv_prog_cc_c99" = X"no"], [
	AC_LINK_IFELSE([AC_LANG_PROGRAM([[]], [[if (__func__[0] == '\0') return 1;]])], [sudo_cv___func__=yes], [sudo_cv___func__=no])
    ], [
	# C99 and higher support __func__
	sudo_cv___func__=yes
    ])
])
AS_IF([test "$sudo_cv___func__" = "yes"], [
    AC_DEFINE(HAVE___FUNC__)
], [test -n "$GCC"], [
    AC_CACHE_CHECK([for __FUNCTION__], sudo_cv___FUNCTION__, [
    AC_LINK_IFELSE([AC_LANG_PROGRAM([[]], [[if(__FUNCTION__[0] == '\0') return 1;]])], [sudo_cv___FUNCTION__=yes], [sudo_cv___FUNCTION__=no])])
    AS_IF([test "$sudo_cv___FUNCTION__" = "yes"], [
	AC_DEFINE(HAVE___FUNC__)
	AC_DEFINE(__func__, __FUNCTION__, [Define to __FUNCTION__ if your compiler supports __FUNCTION__ but not __func__])
    ])
])

SUDO_CHECK_GETTEXT

dnl
dnl Deferred zlib option processing.
dnl By default we use the system zlib if it is present.
dnl If a directory was specified for zlib (or we are use sudo's version),
dnl prepend the include dir to make sure we get the right zlib header.
dnl
case "$enable_zlib" in
    yes)
	AC_CHECK_LIB([z], [gzclearerr], [
	    AC_CHECK_HEADERS([zlib.h], [ZLIB="-lz"], [enable_zlib=builtin])
	])
	;;
    no)
	;;
    system)
	AC_DEFINE(HAVE_ZLIB_H)
	ZLIB="-lz"
	;;
    static|shared|builtin)
	# handled below
	;;
    *)
	AC_DEFINE(HAVE_ZLIB_H)
	AX_APPEND_FLAG([-I${enable_zlib}/include], [CPPFLAGS])
	SUDO_APPEND_LIBPATH(ZLIB, [$enable_zlib/lib])
	ZLIB="${ZLIB} -lz"
	;;
esac
case "$enable_zlib" in
    builtin|static|dynamic)
	AC_DEFINE(HAVE_ZLIB_H)
	# XXX - can't use AX_APPEND_FLAG due to use of $(top_foo) and quoting
	CPPFLAGS='-I$(top_builddir)/lib/zlib -I$(top_srcdir)/lib/zlib '"${CPPFLAGS}"
	ZLIB="${ZLIB}"' $(top_builddir)/lib/zlib/libsudo_z.la'
	ZLIB_SRC=lib/zlib
	AC_CONFIG_HEADERS([lib/zlib/zconf.h])
	AC_CONFIG_FILES([lib/zlib/Makefile])
	AS_IF([test X"$enable_shared" = X"no" -o "$enable_zlib" = "static"], [
	    AS_IF([test "$enable_zlib" = "shared"], [
		AC_MSG_ERROR([unable to build shared libraries on this system])
	    ])
	    # Build as convenience library
	    ZLIB_LDFLAGS=-no-install
	])
	;;
esac

dnl
dnl Check for NSIG, _NSIG or __NSIG declarations in signal.h
dnl
AC_CHECK_DECLS([NSIG], [], [
    AC_CHECK_DECLS([_NSIG], [], [
	AC_CHECK_DECLS([__NSIG], [], [], [
AC_INCLUDES_DEFAULT
#include <signal.h>
	])
    ], [
AC_INCLUDES_DEFAULT
#include <signal.h>
    ])
], [
AC_INCLUDES_DEFAULT
#include <signal.h>
])

dnl
dnl Check for errno declaration in errno.h
dnl
AC_CHECK_DECLS([errno], [], [], [
AC_INCLUDES_DEFAULT
#include <errno.h>
])

dnl
dnl Check for h_errno declaration in netdb.h
dnl
AC_CHECK_DECLS([h_errno], [], [], [
AC_INCLUDES_DEFAULT
#include <netdb.h>
])

dnl
dnl Check for incomplete limits.h and missing SIZE_MAX.
dnl
AC_CHECK_DECLS([LLONG_MAX, LLONG_MIN, ULLONG_MAX, PATH_MAX, SSIZE_MAX], [], [], [
#include <sys/types.h>
#include <limits.h>
])
AC_CHECK_DECLS([SIZE_MAX], [], [], [
#include <sys/types.h>
#include <limits.h>
#if defined(HAVE_STDINT_H)
# include <stdint.h>
#elif defined(HAVE_INTTYPES_H)
# include <inttypes.h>
#endif
])
dnl
dnl Try to find equivalents for missing types
dnl
AS_IF([test "$ac_cv_have_decl_LLONG_MAX" != "yes"], [
    AC_CHECK_DECLS([QUAD_MAX], [], [], [[
#include <sys/types.h>
#include <limits.h>
    ]])
])
AS_IF([test "$ac_cv_have_decl_LLONG_MIN" != "yes"], [
    AC_CHECK_DECLS([QUAD_MIN], [], [], [[
#include <sys/types.h>
#include <limits.h>
    ]])
])
AS_IF([test "$ac_cv_have_decl_ULLONG_MAX" != "yes"], [
    AC_CHECK_DECLS([UQUAD_MAX], [], [], [[
#include <sys/types.h>
#include <limits.h>
    ]])
])
AS_IF([test "$ac_cv_have_decl_SIZE_MAX" != "yes"], [
    AC_CHECK_DECLS([SIZE_T_MAX], [], [], [[
#include <sys/types.h>
#include <limits.h>
    ]])
])
AS_IF([test "$ac_cv_have_decl_PATH_MAX" != "yes"], [
    AC_CHECK_DECLS([_POSIX_PATH_MAX], [], [], [[
#include <sys/types.h>
#include <limits.h>
    ]])
])

dnl
dnl Check for strsignal() or sys_siglist
dnl
AC_CHECK_FUNCS([strsignal], [], [
    AC_LIBOBJ(strsignal)
    SUDO_APPEND_COMPAT_EXP(sudo_strsignal)
    HAVE_SIGLIST="false"
    AC_CHECK_DECLS([sys_siglist], [HAVE_SIGLIST="true"], [
	AC_CHECK_DECLS([_sys_siglist], [HAVE_SIGLIST="true"], [], [
AC_INCLUDES_DEFAULT
#include <signal.h>
	])
    ], [
AC_INCLUDES_DEFAULT
#include <signal.h>
    ])
    AS_IF([test "$HAVE_SIGLIST" != "true"], [
	AC_LIBOBJ(siglist)
    ])
])

dnl
dnl Check for sig2str() and str2sig(), sys_signame or sys_sigabbrev
dnl
AC_CHECK_FUNCS([sig2str], [
    AC_CHECK_DECLS(SIG2STR_MAX, [], [], [
#	include <signal.h>
])], [
    AC_LIBOBJ(sig2str)
    SUDO_APPEND_COMPAT_EXP(sudo_sig2str)
])
AC_CHECK_FUNCS([str2sig], [], [
    AC_LIBOBJ(str2sig)
    SUDO_APPEND_COMPAT_EXP(sudo_str2sig)
])

dnl
dnl Check for sys_signame or sys_sigabbrev if missing sig2str() or str2sig().
dnl Also enable unit tests for sig2str() and str2sig().
dnl
AS_IF([test x"${ac_cv_func_sig2str}${ac_cv_func_str2sig}" != x"yesyes"], [
    AC_CHECK_FUNCS([sigabbrev_np])
    AS_IF([test x"${ac_cv_func_sigabbrev_np}" != x"yes"], [
	COMPAT_TEST_PROGS="${COMPAT_TEST_PROGS}${COMPAT_TEST_PROGS+ }strsig_test"
	HAVE_SIGNAME="false"
	AC_CHECK_DECLS([sys_signame], [HAVE_SIGNAME="true"], [
	    AC_CHECK_DECLS([_sys_signame], [HAVE_SIGNAME="true"], [
		AC_CHECK_DECLS([sys_sigabbrev], [HAVE_SIGNAME="true"], [], [
AC_INCLUDES_DEFAULT
#include <signal.h>
		])
	    ], [
AC_INCLUDES_DEFAULT
#include <signal.h>
	    ])
	], [
AC_INCLUDES_DEFAULT
#include <signal.h>
	])
	AS_IF([test "$HAVE_SIGNAME" != "true"], [
	    AC_CACHE_CHECK([for undeclared sys_sigabbrev],
		[sudo_cv_var_sys_sigabbrev],
		[AC_LINK_IFELSE(
		    [AC_LANG_PROGRAM([[extern char **sys_sigabbrev;]], [[return sys_sigabbrev[1];]])],
			[sudo_cv_var_sys_sigabbrev=yes],
			[sudo_cv_var_sys_sigabbrev=no]
		    )
		]
	    )
	    AS_IF([test "$sudo_cv_var_sys_sigabbrev" = yes], [
		AC_DEFINE(HAVE_SYS_SIGABBREV)
	    ], [
		AC_LIBOBJ(signame)
		SIGNAME=signame.lo
	    ])
	])
    ])
])

dnl
dnl Check for dl_iterate_phdr, may require -ldl
dnl
OLIBS="$LIBS"
LIBS="$LIBS $lt_cv_dlopen_libs"
AC_CHECK_FUNCS([dl_iterate_phdr])
LIBS="$OLIBS"

dnl
dnl nsswitch.conf and its equivalents
dnl
AS_IF([test ${with_netsvc-"no"} != "no"], [
    SUDO_DEFINE_UNQUOTED(_PATH_NETSVC_CONF, "${with_netsvc-/etc/netsvc.conf}")
    netsvc_conf=${with_netsvc-/etc/netsvc.conf}
], [test ${with_nsswitch-"yes"} != "no"], [
    SUDO_DEFINE_UNQUOTED(_PATH_NSSWITCH_CONF, "${with_nsswitch-/etc/nsswitch.conf}")
    nsswitch_conf=${with_nsswitch-/etc/nsswitch.conf}
])

dnl
dnl Mutually exclusive auth checks come first, followed by
dnl non-exclusive ones.  Note: passwd must be last of all!
dnl

dnl
dnl Convert default authentication methods to with_* if
dnl no explicit authentication scheme was specified.
dnl
AS_IF([test -z "${AUTH_EXCL}${AUTH_REG}" -a -n "$AUTH_EXCL_DEF"], [
    for auth in $AUTH_EXCL_DEF; do
	case $auth in
	    AIX_AUTH)	with_aixauth=maybe;;
	    BSD_AUTH)	with_bsdauth=maybe;;
	    PAM)	with_pam=maybe;;
	    SIA)	CHECKSIA=true;;
	esac
    done
])

dnl
dnl PAM support.  Systems that use PAM by default set with_pam=default
dnl and we do the actual tests here.
dnl
AS_IF([test ${with_pam-"no"} != "no"], [
    #
    # Check for pam_start() in libpam first, then for pam_appl.h.
    #
    found_pam_lib=no
    AC_CHECK_LIB([pam], [pam_start], [found_pam_lib=yes], [], [$lt_cv_dlopen_libs])
    #
    # Some PAM implementations (macOS for example) put the PAM headers
    # in /usr/include/pam instead of /usr/include/security...
    #
    found_pam_hdrs=no
    AC_CHECK_HEADERS([security/pam_appl.h] [pam/pam_appl.h], [found_pam_hdrs=yes; break])
    AS_IF([test "$found_pam_lib" = "yes" -a "$found_pam_hdrs" = "yes"], [
	# Found both PAM libs and headers
	with_pam=yes
    ], [test "$with_pam" = "yes"], [
	AS_IF([test "$found_pam_lib" = "no"], [
	    AC_MSG_ERROR([--with-pam specified but unable to locate PAM development library.])
	])
	AS_IF([test "$found_pam_hdrs" = "no"], [
	    AC_MSG_ERROR([--with-pam specified but unable to locate PAM development headers.])
	])
    ], [test "$found_pam_lib" != "$found_pam_hdrs"], [
	AS_IF([test "$found_pam_lib" = "no"], [
	    AC_MSG_ERROR([found PAM headers but no PAM development library; specify --without-pam to build without PAM])
	])
	AS_IF([test "$found_pam_hdrs" = "no"], [
	    AC_MSG_ERROR([found PAM library but no PAM development headers; specify --without-pam to build without PAM])
	])
    ])

    AS_IF([test "$with_pam" = "yes"], [
	# Older PAM implementations lack pam_getenvlist
	OLIBS="$LIBS"
	LIBS="$LIBS -lpam $lt_cv_dlopen_libs"
	AC_CHECK_FUNCS([pam_getenvlist])
	LIBS="$OLIBS"

	# We already link with -ldl if needed (see LIBDL below)
	SUDOERS_LIBS="${SUDOERS_LIBS} -lpam"
	AC_DEFINE(HAVE_PAM)
	AUTH_OBJS="$AUTH_OBJS pam.lo";
	AUTH_EXCL=PAM

	AC_ARG_WITH(pam-login, [AS_HELP_STRING([--with-pam-login], [enable specific PAM session for sudo -i])],
	[case $with_pam_login in
	    yes)	AC_DEFINE([HAVE_PAM_LOGIN])
			pam_login_service="sudo-i"
			;;
	    no)		;;
	    *)		AC_MSG_ERROR([--with-pam-login does not take an argument.])
			;;
	esac])

	AC_ARG_ENABLE(pam_session,
	[AS_HELP_STRING([--disable-pam-session], [Disable PAM session support])],
	    [ case "$enableval" in
		yes)	;;
		no)	AC_DEFINE(NO_PAM_SESSION)
			pam_session=off
			;;
		*)	AC_MSG_WARN([ignoring unknown argument to --enable-pam-session: $enableval])
			;;
	    esac])
    ])
])

dnl
dnl AIX general authentication
dnl We may build in support for both AIX LAM and PAM and select
dnl which one to use at run-time.
dnl
AS_IF([test ${with_aixauth-'no'} != "no"], [
    AC_CHECK_FUNCS([authenticate], [with_aixauth=yes])
    AS_IF([test "${with_aixauth}" = "yes"], [
	AC_MSG_NOTICE([using AIX general authentication])
	AC_DEFINE(HAVE_AIXAUTH)
	AUTH_OBJS="$AUTH_OBJS aix_auth.lo";
	SUDOERS_LIBS="${SUDOERS_LIBS} -ls"
	AUTH_EXCL=AIX_AUTH
    ])
])

dnl
dnl BSD authentication
dnl If set to "maybe" only enable if no other exclusive method in use.
dnl
AS_IF([test ${with_bsdauth-'no'} != "no"], [
    AC_CHECK_HEADER(bsd_auth.h, AC_DEFINE(HAVE_BSD_AUTH_H)
	[AUTH_OBJS="$AUTH_OBJS bsdauth.lo"]
	[BSDAUTH_USAGE='[[-a type]] ']
	[AUTH_EXCL=BSD_AUTH; BAMAN=1],
	[AC_MSG_ERROR([BSD authentication was specified but bsd_auth.h could not be found])])
])

dnl
dnl SIA authentication for Tru64 Unix
dnl
AS_IF([test ${CHECKSIA-'false'} = "true"], [
    AC_CHECK_FUNCS([sia_ses_init], [found=true], [found=false])
    AS_IF([test "$found" = "true"], [
	AUTH_EXCL=SIA
	AUTH_OBJS="$AUTH_OBJS sia.lo"
    ])
])

dnl
dnl extra FWTK libs + includes
dnl
AS_IF([test ${with_fwtk-'no'} != "no"], [
    AS_IF([test "$with_fwtk" != "yes"], [
	SUDO_APPEND_LIBPATH(SUDOERS_LDFLAGS, [${with_fwtk}])
	AX_APPEND_FLAG([-I${with_fwtk}], [CPPFLAGS])
	with_fwtk=yes
    ])
    SUDOERS_LIBS="${SUDOERS_LIBS} -lauth -lfwall"
    AUTH_OBJS="$AUTH_OBJS fwtk.lo"
])

dnl
dnl extra SecurID lib + includes
dnl
AS_IF([test ${with_SecurID-'no'} != "no"], [
    AS_IF([test "$with_SecurID" != "yes"], [], [test -d /usr/ace/examples], [
	with_SecurID=/usr/ace/examples
    ], [
	with_SecurID=/usr/ace
    ])
    AX_APPEND_FLAG([-I${with_SecurID}], [CPPFLAGS])
    SUDO_APPEND_LIBPATH(SUDOERS_LDFLAGS, [${with_SecurID}])
    SUDOERS_LIBS="${SUDOERS_LIBS} -laceclnt -lpthread"
    AUTH_OBJS="$AUTH_OBJS securid5.lo";
])

dnl
dnl Non-mutually exclusive auth checks come next.
dnl Note: passwd must be last of all!
dnl

dnl
dnl Convert default authentication methods to with_* if
dnl no explicit authentication scheme was specified.
dnl
AS_IF([test -z "${AUTH_EXCL}" -a -n "$AUTH_DEF"], [
    for auth in $AUTH_DEF; do
	case $auth in
	    passwd)	: ${with_passwd='maybe'};;
	esac
    done
])

dnl
dnl Kerberos V
dnl There is an easy way and a hard way...
dnl
AS_IF([test ${with_kerb5-'no'} != "no"], [
    AC_CHECK_PROG(KRB5CONFIG, krb5-config, yes, "")
    AS_IF([test -n "$KRB5CONFIG"], [
	AC_DEFINE(HAVE_KERB5)
	AUTH_OBJS="$AUTH_OBJS kerb5.lo"
	for f in `krb5-config --cflags`; do
	    AX_APPEND_FLAG([$f], [CPPFLAGS])
	done
	SUDOERS_LIBS="$SUDOERS_LIBS `krb5-config --libs`"
	dnl
	dnl Try to determine whether we have Heimdal or MIT Kerberos
	dnl
	AC_MSG_CHECKING(whether we are using Heimdal)
	AC_COMPILE_IFELSE([AC_LANG_PROGRAM([[#include <krb5.h>]], [[const char *tmp = heimdal_version;]])], [
		AC_MSG_RESULT(yes)
		AC_DEFINE(HAVE_HEIMDAL)
	    ], [
		AC_MSG_RESULT(no)
	    ]
	)
    ], [
	AC_DEFINE(HAVE_KERB5)
	dnl
	dnl Use the specified directory, if any, else search for correct inc dir
	dnl
	AS_IF([test "$with_kerb5" = "yes"], [
	    found=no
	    O_CPPFLAGS="$CPPFLAGS"
	    for dir in "" "kerberosV/" "krb5/" "kerberos5/" "kerberosv5/"; do
		CPPFLAGS="$O_CPPFLAGS -I/usr/include/${dir}"
		AC_PREPROC_IFELSE([AC_LANG_PROGRAM([[#include <krb5.h>]])], [found=yes; break])
	    done
	    AS_IF([test X"$found" = X"no"], [
		CPPFLAGS="$O_CPPFLAGS"
		AC_MSG_WARN([unable to locate Kerberos V include files, you will have to edit the Makefile and add -I/path/to/krb/includes to CPPFLAGS])
	    ])
	], [
	    dnl XXX - try to include krb5.h here too
	    SUDO_APPEND_LIBPATH(SUDOERS_LDFLAGS, [${with_kerb5}/lib])
	    AX_APPEND_FLAG([-I${with_kerb5}/include], [CPPFLAGS])
	])

	dnl
	dnl Try to determine whether we have Heimdal or MIT Kerberos
	dnl
	AC_MSG_CHECKING(whether we are using Heimdal)
	AC_COMPILE_IFELSE([AC_LANG_PROGRAM([[#include <krb5.h>]], [[const char *tmp = heimdal_version;]])], [
		AC_MSG_RESULT(yes)
		AC_DEFINE(HAVE_HEIMDAL)
		# XXX - need to check whether -lcrypo is needed!
		SUDOERS_LIBS="${SUDOERS_LIBS} -lkrb5 -lcrypto -ldes -lcom_err -lasn1"
		AC_CHECK_LIB([roken], [main], [SUDOERS_LIBS="${SUDOERS_LIBS} -lroken"])
	    ], [
		AC_MSG_RESULT(no)
		SUDOERS_LIBS="${SUDOERS_LIBS} -lkrb5 -lk5crypto -lcom_err"
		AC_CHECK_LIB([krb5support], [main], [SUDOERS_LIBS="${SUDOERS_LIBS} -lkrb5support"])
	])
	AUTH_OBJS="$AUTH_OBJS kerb5.lo"
    ])
    _LIBS="$LIBS"
    LIBS="${LIBS} ${SUDOERS_LIBS}"
    AC_CHECK_FUNCS([krb5_verify_user krb5_init_secure_context])
    AC_CHECK_FUNCS([krb5_get_init_creds_opt_alloc], [
	AC_CACHE_CHECK([whether krb5_get_init_creds_opt_free takes a context],
	    sudo_cv_krb5_get_init_creds_opt_free_two_args, [
		AC_COMPILE_IFELSE([AC_LANG_PROGRAM([[#include <krb5.h>]],
			[[krb5_get_init_creds_opt_free(NULL, NULL);]]
		    )],
		    [sudo_cv_krb5_get_init_creds_opt_free_two_args=yes],
		    [sudo_cv_krb5_get_init_creds_opt_free_two_args=no]
		)
	    ]
	)
    ])
    AS_IF([test X"$sudo_cv_krb5_get_init_creds_opt_free_two_args" = X"yes"], [
  	AC_DEFINE(HAVE_KRB5_GET_INIT_CREDS_OPT_FREE_TWO_ARGS)
    ])
    LIBS="$_LIBS"
    AC_ARG_ENABLE(kerb5-instance,
    [AS_HELP_STRING([--enable-kerb5-instance], [instance string to append to the username (separated by a slash)])],
	[ case "$enableval" in
	    yes)	AC_MSG_ERROR([must give --enable-kerb5-instance an argument.])
			;;
	    no)		;;
	    *)		SUDO_DEFINE_UNQUOTED(SUDO_KRB5_INSTANCE, "$enableval")
			;;
	esac])
])

dnl
dnl extra AFS libs and includes
dnl
AS_IF([test ${with_AFS-'no'} = "yes"], [
    # looks like the "standard" place for AFS libs is /usr/afsws/lib
    AFSLIBDIRS="/usr/lib/afs /usr/afsws/lib /usr/afsws/lib/afs"
    for i in $AFSLIBDIRS; do
	AS_IF([test -d ${i}], [
	    SUDO_APPEND_LIBPATH(SUDOERS_LDFLAGS, [$i])
	    FOUND_AFSLIBDIR=true
	])
    done
    AS_IF([test -z "$FOUND_AFSLIBDIR"], [
	AC_MSG_WARN([unable to locate AFS libraries, you will have to edit the Makefile and add -L/path/to/afs/libs to SUDOERS_LDFLAGS or rerun configure with the --with-libpath options.])
    ])

    # Order is important here.  Note that we build AFS_LIBS from right to left
    # since AFS_LIBS may be initialized with BSD compat libs that must go last
    AFS_LIBS="-laudit ${AFS_LIBS}"
    for i in $AFSLIBDIRS; do
	AS_IF([test -f ${i}/util.a], [
	    AFS_LIBS="${i}/util.a ${AFS_LIBS}"
	    FOUND_UTIL_A=true
	    break;
	])
    done
    AS_IF([test -z "$FOUND_UTIL_A"], [
	AFS_LIBS="-lutil ${AFS_LIBS}"
    ])
    AFS_LIBS="-lkauth -lprot -lubik -lauth -lrxkad -lsys -ldes -lrx -llwp -lcom_err ${AFS_LIBS}"

    # AFS includes may live in /usr/include on some machines...
    for i in /usr/afsws/include; do
	AS_IF([test -d ${i}], [
	    AX_APPEND_FLAG([-I${i}], [CPPFLAGS])
	    FOUND_AFSINCDIR=true
	])
    done

    AS_IF([test -z "$FOUND_AFSLIBDIR"], [
	AC_MSG_WARN([unable to locate AFS include dir, you may have to edit the Makefile and add -I/path/to/afs/includes to CPPFLAGS or rerun configure with the --with-incpath options.])
    ])

    AUTH_OBJS="$AUTH_OBJS afs.lo"
])

dnl
dnl extra DCE obj + lib
dnl Order of libs in HP-UX 10.x is important, -ldce must be last.
dnl
AS_IF([test ${with_DCE-'no'} = "yes"], [
    DCE_OBJS="${DCE_OBJS} dce_pwent.o"
    SUDOERS_LIBS="${SUDOERS_LIBS} -ldce"
    AUTH_OBJS="$AUTH_OBJS dce.lo"
])

dnl
dnl extra S/Key lib and includes
dnl
AS_IF([test "${with_skey-'no'}" = "yes"], [
    O_LDFLAGS="$LDFLAGS"
    AS_IF([test "$with_skey" != "yes"], [
	AX_APPEND_FLAG([-I${with_skey}/include], [CPPFLAGS])
	LDFLAGS="$LDFLAGS -L${with_skey}/lib"
	SUDO_APPEND_LIBPATH(SUDOERS_LDFLAGS, [${with_skey}/lib])
	AC_CHECK_HEADER([skey.h], [found=yes], [found=no], [#include <stdio.h>])
    ], [
	found=no
	O_CPPFLAGS="$CPPFLAGS"
	for dir in "" "/usr/local" "/usr/contrib"; do
	    test -n "$dir" && CPPFLAGS="$O_CPPFLAGS -I${dir}/include"
	    AC_CHECK_HEADER([skey.h], [found=yes; break], [], [#include <stdio.h>])
	done
	AS_IF([test "$found" = "no" -o -z "$dir"], [
	    CPPFLAGS="$O_CPPFLAGS"
	], [
	    LDFLAGS="$LDFLAGS -L${dir}/lib"
	    SUDO_APPEND_LIBPATH(SUDOERS_LDFLAGS, [${dir}/lib])
	])
	AS_IF([test "$found" = "no"], [
	    AC_MSG_WARN([unable to locate skey.h, you will have to edit the Makefile and add -I/path/to/skey/includes to CPPFLAGS])
	])
    ])
    AC_CHECK_LIB([skey], [main], [found=yes], [AC_MSG_WARN([unable to locate libskey.a, you will have to edit the Makefile and add -L/path/to/skey/lib to SUDOERS_LDFLAGS])])
    AC_CHECK_LIB([skey], [skeyaccess], [AC_DEFINE(HAVE_SKEYACCESS)])

    AC_MSG_CHECKING([for RFC1938-compliant skeychallenge])
    AC_COMPILE_IFELSE(
	[AC_LANG_PROGRAM([[
#	    include <stdio.h>
#	    include <skey.h>]],
	    [[skeychallenge(NULL, NULL, NULL, 0);]]
	)], [
	    AC_DEFINE(HAVE_RFC1938_SKEYCHALLENGE)
	    AC_MSG_RESULT([yes])
	], [
	    AC_MSG_RESULT([no])
	]
    )

    LDFLAGS="$O_LDFLAGS"
    SUDOERS_LIBS="${SUDOERS_LIBS} -lskey"
    AUTH_OBJS="$AUTH_OBJS rfc1938.lo"
])

dnl
dnl extra OPIE lib and includes
dnl
AS_IF([test "${with_opie-'no'}" = "yes"], [
    O_LDFLAGS="$LDFLAGS"
    AS_IF([test "$with_opie" != "yes"], [
	AX_APPEND_FLAG([-I${with_opie}/include], [CPPFLAGS])
	LDFLAGS="$LDFLAGS -L${with_opie}/lib"
	SUDO_APPEND_LIBPATH(SUDOERS_LDFLAGS, [${with_opie}/lib])
	AC_PREPROC_IFELSE([AC_LANG_PROGRAM([[#include <opie.h>]])], [found=yes], [found=no])
    ], [
	found=no
	O_CPPFLAGS="$CPPFLAGS"
	for dir in "" "/usr/local" "/usr/contrib"; do
	    test -n "$dir" && CPPFLAGS="$O_CPPFLAGS -I${dir}/include"
	    AC_PREPROC_IFELSE([AC_LANG_PROGRAM([[#include <opie.h>]])], [found=yes; break])
	done
	AS_IF([test "$found" = "no" -o -z "$dir"], [
	    CPPFLAGS="$O_CPPFLAGS"
	], [
	    LDFLAGS="$LDFLAGS -L${dir}/lib"
	    SUDO_APPEND_LIBPATH(SUDOERS_LDFLAGS, [${dir}/lib])
	])
	AS_IF([test "$found" = "no"], [
	    AC_MSG_WARN([unable to locate opie.h, you will have to edit the Makefile and add -I/path/to/opie/includes to CPPFLAGS])
	])
    ])
    AC_CHECK_LIB([opie], [main], [found=yes], [AC_MSG_WARN([unable to locate libopie.a, you will have to edit the Makefile and add -L/path/to/opie/lib to SUDOERS_LDFLAGS])])
    LDFLAGS="$O_LDFLAGS"
    SUDOERS_LIBS="${SUDOERS_LIBS} -lopie"
    AUTH_OBJS="$AUTH_OBJS rfc1938.lo"
])

dnl
dnl Check for shadow password routines if we have not already done so.
dnl If there is a specific list of functions to check we do that first.
dnl Otherwise, we check for SVR4-style and then SecureWare-style.
dnl
AS_IF([test ${with_passwd-'no'} != "no"], [
    dnl
    dnl if crypt(3) not in libc, look elsewhere
    dnl
    _LIBS="$LIBS"
    AC_SEARCH_LIBS([crypt], [crypt crypt_d ufc], [
	test "${ac_cv_search_crypt}" != "none required" && shadow_libs="${shadow_libs} ${ac_cv_search_crypt}"
    ])
    AS_IF([test "${ac_cv_search_crypt}" != "no"], [
	AC_DEFINE(HAVE_CRYPT)
    ])
    LIBS="$_LIBS"

    AS_IF([test "$CHECKSHADOW" = "true" -a -n "$shadow_funcs"], [
	_LIBS="$LIBS"
	LIBS="$LIBS $shadow_libs"
	found=no
	for func in $shadow_funcs; do
	    AC_CHECK_FUNC([$func], [
		dnl Enumerate shadow functions instead of using:
		dnl     AC_DEFINE_UNQUOTED(AS_TR_CPP([HAVE_$func]))
		dnl for autoheader's sake and to catch template omissions.
		case "$func" in
		    dispcrypt)
			AC_DEFINE(HAVE_DISPCRYPT)
			;;
		    getprpwnam)
			AC_DEFINE(HAVE_GETPRPWNAM)
			SECUREWARE=1
			;;
		    getpwnam_shadow)
			AC_DEFINE(HAVE_GETPWNAM_SHADOW)
			;;
		    getspnam)
			AC_DEFINE(HAVE_GETSPNAM)
			;;
		    iscomsec)
			AC_DEFINE(HAVE_ISCOMSEC)
			;;
		    *)
			AC_MSG_ERROR([unhandled shadow password function $func])
			;;
		esac
		found=yes
	    ])
	done
	AS_IF([test "$found" = "no"], [
	    shadow_libs=
	])
	CHECKSHADOW=false
	LIBS="$_LIBS"
    ])
    AS_IF([test "$CHECKSHADOW" = "true"], [
	AC_SEARCH_LIBS([getspnam], [gen shadow], [
	    AC_DEFINE(HAVE_GETSPNAM)
	    test "${ac_cv_search_getspnam}" != "none required" && shadow_libs="${shadow_libs} ${ac_cv_search_getspnam}"
	    CHECKSHADOW=false
	])
    ])
    AS_IF([test "$CHECKSHADOW" = "true"], [
	AC_SEARCH_LIBS([getprpwnam], [sec security prot], [
	    AC_DEFINE(HAVE_GETPRPWNAM)
	    test "${ac_cv_search_getprpwnam}" != "none required" && shadow_libs="${shadow_libs} ${ac_cv_search_getprpwnam}"
	    SECUREWARE=1
	    CHECKSHADOW=false
	])
    ])
    AS_IF([test -n "$shadow_libs"], [
	# sudoers needs to link with shadow libs for password auth
	SUDOERS_LIBS="$SUDOERS_LIBS $shadow_libs"
    ])
    AS_IF([test -n "$SECUREWARE"], [
	_LIBS="$LIBS"
	LIBS="$LIBS $shadow_libs"
	AC_CHECK_FUNCS([bigcrypt])
	AUTH_OBJS="$AUTH_OBJS secureware.lo"
	# set_auth_parameters() and initprivs() are called from sudo.c
	AC_CHECK_FUNCS([set_auth_parameters initprivs], [test -n "$shadow_libs" && SUDO_LIBS="$SUDO_LIBS $shadow_libs"])
	LIBS="$_LIBS"
    ])
])

dnl
dnl Solaris 11 added a 4th argument to the au_close() function
dnl
AS_IF([test X"$with_bsm_audit" = X"yes"], [
    SUDO_FUNC_AU_CLOSE_SOLARIS11
])

dnl
dnl Choose event subsystem backend: poll or select
dnl
AS_IF([test X"$enable_poll" = X""], [
    AC_CHECK_FUNCS([ppoll poll], [enable_poll=yes; break], [enable_poll=no])
], [test X"$enable_poll" = X"yes"], [
    AC_CHECK_FUNCS([ppoll], [], AC_DEFINE(HAVE_POLL))
])
AS_IF([test "$enable_poll" = "yes"], [
    COMMON_OBJS="${COMMON_OBJS} event_poll.lo"
], [
    AC_CHECK_FUNCS([pselect])
    COMMON_OBJS="${COMMON_OBJS} event_select.lo"
])

dnl
dnl If LDAP support is enabled, add sudo ldap objects to SUDOERS_OBJS
dnl and add LDAP libraries to SUDOERS_LDFLAGS SUDOERS_LIBS.
dnl
SUDO_CHECK_LDAP

#
# How to do dynamic object loading.
# We support dlopen() and sh_load(), else fall back to static loading.
#
case "$lt_cv_dlopen" in
    dlopen)
	AC_DEFINE(HAVE_DLOPEN)
	AS_IF([test "$enable_static_sudoers" = "yes"], [
	    AC_DEFINE(STATIC_SUDOERS_PLUGIN)
	    SUDO_OBJS="${SUDO_OBJS} preload.o"
	    STATIC_SUDOERS="\$(top_builddir)/plugins/sudoers/sudoers.la"
	    AX_APPEND_FLAG([-no-install], [SUDOERS_LDFLAGS])
	    SUDOERS_LT_STATIC="--tag=disable-shared"
	    LT_STATIC=""
	], [
	    SUDOERS_LT_STATIC="--tag=disable-static"
	    LT_STATIC="--tag=disable-static"
	])
	;;
    shl_load)
	AC_DEFINE(HAVE_SHL_LOAD)
	AS_IF([test "$enable_static_sudoers" = "yes"], [
	    AC_DEFINE(STATIC_SUDOERS_PLUGIN)
	    SUDO_OBJS="${SUDO_OBJS} preload.o"
	    STATIC_SUDOERS="\$(top_builddir)/plugins/sudoers/sudoers.la"
	    AX_APPEND_FLAG([-no-install], [SUDOERS_LDFLAGS])
	    SUDOERS_LT_STATIC="--tag=disable-shared"
	    LT_STATIC=""
	], [
	    SUDOERS_LT_STATIC="--tag=disable-static"
	    LT_STATIC="--tag=disable-static"
	])
	;;
    *)
	AS_IF([test X"${ac_cv_func_dlopen}" = X"yes"], [
	    AC_MSG_ERROR([dlopen present but libtool doesn't appear to support your platform.])
	])
	# Preload sudoers module symbols
	AC_DEFINE(STATIC_SUDOERS_PLUGIN)
	SUDO_OBJS="${SUDO_OBJS} preload.o"
	STATIC_SUDOERS="\$(top_builddir)/plugins/sudoers/sudoers.la"
	LT_STATIC=""
	;;
esac

#
# The check_symbols test can only succeed with a dynamic sudoers plugin.
#
if test X"$STATIC_SUDOERS" = X""; then
    SUDOERS_TEST_PROGS="${SUDOERS_TEST_PROGS}${SUDOERS_TEST_PROGS+ }check_symbols"
fi

#
# We can only disable linking with the shared libsudo_util if
# sudoers is linked statically too.
#
AS_IF([test "$enable_shared_libutil" = "no"], [
    AS_IF([test X"$STATIC_SUDOERS" = X""], [
	AC_MSG_ERROR([--disable-shared-libutil may only be specified with --enable-static-sudoers or when dynamic linking is disabled.])
    ], [
	# Do not install libsudo_util.
	AX_APPEND_FLAG([-no-install], [LIBUTIL_LDFLAGS])
    ])
])

# On HP-UX, you cannot dlopen() a shared object that uses pthreads unless
# the main program is linked against -lpthread.  We have no knowledge of
# what libraries a plugin may depend on (e.g. HP-UX LDAP which uses pthreads)
# so always link against -lpthread on HP-UX if it is available.
# This check should go after all other libraries tests.
case "$host_os" in
    hpux*)
	AC_CHECK_LIB([pthread], [main], [SUDO_LIBS="${SUDO_LIBS} -lpthread"])
	AC_DEFINE(_REENTRANT)
	;;
esac

dnl
dnl Check for log file, timestamp and iolog locations
dnl
AS_IF([test "$utmp_style" = "LEGACY"], [SUDO_PATH_UTMP])
SUDO_LOGDIR
SUDO_LOGFILE
SUDO_RELAY_DIR
SUDO_RUNDIR
SUDO_VARDIR
SUDO_IO_LOGDIR
SUDO_TZDIR

dnl
dnl Turn warnings into errors.
dnl All compiler/loader tests after this point will fail if
dnl a warning is displayed (normally, warnings are not fatal).
dnl
AC_LANG_WERROR

dnl
dnl Don't use sys/sysctl.h if it is marked deprecated (Linux).
dnl This test relies on AC_LANG_WERROR
dnl
AC_CHECK_HEADERS([sys/sysctl.h])

dnl
dnl If compiler supports the -static-libgcc flag use it unless we have
dnl GNU ld (which can avoid linking in libgcc when it is not needed).
dnl This test relies on AC_LANG_WERROR
dnl
AS_IF([test -n "$GCC" -a "$lt_cv_prog_gnu_ld" != "yes"], [
    AX_CHECK_COMPILE_FLAG([-static-libgcc], [AX_APPEND_FLAG([-Wc,-static-libgcc], [LT_LDFLAGS])])
])

dnl
dnl We want to use DT_RUNPATH in preference to DT_RPATH in ELF binaries.
dnl Otherwise, LD_LIBRARY_PATH does not work when running the tests.
dnl We don't do this on NetBSD where RPATH already supports LD_LIBRARY_PATH.
dnl
case "$host_os" in
    netbsd*)
	;;
    *)
	AX_CHECK_LINK_FLAG([-Wl,--enable-new-dtags], [AX_APPEND_FLAG([-Wl,--enable-new-dtags], [LDFLAGS])])
	;;
esac

<<<<<<< HEAD
dnl
dnl For fuzz_policy we redefine getaddrinfo() and freeaddrinfo(), but
dnl this can cause problems with ld.lld when sanitizers are enabled.
dnl
AX_CHECK_LINK_FLAG([-Wl,--allow-multiple-definition], [AX_APPEND_FLAG([-Wl,--allow-multiple-definition], [LDFLAGS])])

dnl
dnl Check for symbol visibility support.
dnl This test relies on AC_LANG_WERROR
dnl
if test -n "$GCC"; then
    AX_CHECK_COMPILE_FLAG([-fvisibility=hidden], [
	AC_DEFINE(HAVE_DSO_VISIBILITY)
	CFLAGS="${CFLAGS} -fvisibility=hidden"
	LT_LDEXPORTS=
	LT_LDDEP=
    ])
else
    case "$host_os" in
	hpux*|hiuxmpp*)
	    AX_CHECK_COMPILE_FLAG([-Bhidden_def], [
		# HP-UX cc may not allow __declspec(dllexport) to be
		# used in conjunction with #pragma HP_DEFINED_EXTERNAL
		# when redefining standard libc functions.
		AC_CACHE_CHECK([whether __declspec(dllexport) can be used when overriding libc functions],
		    [sudo_cv_var_hpux_declspec_libc_function],
		    [
			_CFLAGS="$CFLAGS"
			CFLAGS="${CFLAGS} -Bhidden_def"
			AC_COMPILE_IFELSE([AC_LANG_SOURCE([[#include <stdlib.h>
	__declspec(dllexport) char * getenv(const char *n) { return NULL; }]])], [
			    sudo_cv_var_hpux_declspec_libc_function=yes
			], [
			    sudo_cv_var_hpux_declspec_libc_function=no
			])
			CFLAGS="$_CFLAGS"
		    ]
		)
		if test "$sudo_cv_var_hpux_declspec_libc_function" = "yes"; then
		    AC_DEFINE(HAVE_DSO_VISIBILITY)
		    CFLAGS="${CFLAGS} -Bhidden_def"
		    LT_LDEXPORTS=
		    LT_LDDEP=
		fi
	    ])
	    ;;
	solaris2*)
	    AX_CHECK_COMPILE_FLAG([-xldscope=hidden], [
		AC_DEFINE(HAVE_DSO_VISIBILITY)
		CFLAGS="${CFLAGS} -xldscope=hidden"
		LT_LDEXPORTS=
		LT_LDDEP=
	    ])
	    ;;
    esac
fi

dnl
dnl Check whether ld supports version scripts (only GNU and Solaris ld).
dnl If possible, we use this even if the compiler has symbol visibility
dnl support so we will notice mismatches between the exports file and
dnl sudo_dso_public annotations in the source code.
dnl This test relies on AC_LANG_WERROR
dnl
if test "$lt_cv_prog_gnu_ld" = "yes"; then
    AC_CACHE_CHECK([whether ld supports anonymous map files],
	[sudo_cv_var_gnu_ld_anon_map],
	[
	    sudo_cv_var_gnu_ld_anon_map=no
	    cat > conftest.map <<-EOF
	    {
		global: foo;
		local:  *;
	    };
EOF
	    _CFLAGS="$CFLAGS"
	    CFLAGS="$CFLAGS $lt_prog_compiler_pic"
	    _LDFLAGS="$LDFLAGS"
	    LDFLAGS="$LDFLAGS -fpic -shared -Wl,--version-script,./conftest.map"
	    AC_LINK_IFELSE([AC_LANG_PROGRAM([[int foo;]], [[]])],
		[sudo_cv_var_gnu_ld_anon_map=yes])
	    CFLAGS="$_CFLAGS"
	    LDFLAGS="$_LDFLAGS"
	]
    )
    if test "$sudo_cv_var_gnu_ld_anon_map" = "yes"; then
	LT_LDDEP="\$(shlib_map)"; LT_LDEXPORTS="-Wl,--version-script,\$(shlib_map)"
    fi
else
    case "$host_os" in
	solaris2*)
	    AC_CACHE_CHECK([whether ld supports anonymous map files],
		[sudo_cv_var_solaris_ld_anon_map],
		[
		    sudo_cv_var_solaris_ld_anon_map=no
		    cat > conftest.map <<-EOF
		    {
			global: foo;
			local:  *;
		    };
EOF
		    _CFLAGS="$CFLAGS"
		    CFLAGS="$CFLAGS $lt_prog_compiler_pic"
		    _LDFLAGS="$LDFLAGS"
		    LDFLAGS="$LDFLAGS -shared -Wl,-M,./conftest.map"
		    AC_LINK_IFELSE([AC_LANG_PROGRAM([[int foo;]], [[]])],
			[sudo_cv_var_solaris_ld_anon_map=yes])
		    CFLAGS="$_CFLAGS"
		    LDFLAGS="$_LDFLAGS"
		]
	    )
	    if test "$sudo_cv_var_solaris_ld_anon_map" = "yes"; then
		LT_LDDEP="\$(shlib_map)"; LT_LDEXPORTS="-Wl,-M,\$(shlib_map)"
	    fi
	    ;;
	hpux*|hiuxmpp*)
	    AC_CACHE_CHECK([whether ld supports controlling exported symbols],
		[sudo_cv_var_hpux_ld_symbol_export],
		[
		    sudo_cv_var_hpux_ld_symbol_export=no
		    echo "+e foo" > conftest.opt
		    _CFLAGS="$CFLAGS"
		    CFLAGS="$CFLAGS $lt_prog_compiler_pic"
		    _LDFLAGS="$LDFLAGS"
		    if test -n "$GCC"; then
			LDFLAGS="$LDFLAGS -shared -Wl,-c,./conftest.opt"
		    else
			LDFLAGS="$LDFLAGS -b -Wl,-c,./conftest.opt"
		    fi
		    AC_LINK_IFELSE([AC_LANG_PROGRAM([[int foo;]], [[]])],
			[sudo_cv_var_hpux_ld_symbol_export=yes])
		    CFLAGS="$_CFLAGS"
		    LDFLAGS="$_LDFLAGS"
		    rm -f conftest.opt
		]
	    )
	    if test "$sudo_cv_var_hpux_ld_symbol_export" = "yes"; then
		LT_LDDEP="\$(shlib_opt)"; LT_LDEXPORTS="-Wl,-c,\$(shlib_opt)"
	    fi
	    ;;
    esac
fi

dnl
dnl Check for -fsanitize support
dnl This test relies on AC_LANG_WERROR
dnl
if test "$enable_sanitizer" != "no"; then
    AX_CHECK_COMPILE_FLAG([$enable_sanitizer], [
	AX_APPEND_FLAG([$enable_sanitizer], [ASAN_CFLAGS])
	AX_APPEND_FLAG([-XCClinker], [ASAN_LDFLAGS])
	AX_APPEND_FLAG([$enable_sanitizer], [ASAN_LDFLAGS])
	AX_CHECK_COMPILE_FLAG([-fno-omit-frame-pointer], [
	    AX_APPEND_FLAG([-fno-omit-frame-pointer], [CFLAGS])
	])
	AC_DEFINE(NO_LEAKS)
	dnl
	dnl check for libasan.so so we can preload it before sudo_intercept.so
	dnl gcc links asan dynamically, clang links it statically.
	dnl
	case `$CC --version 2>&1` in
	*gcc*)
	    libasan=`$CC -print-file-name=libasan.so 2>/dev/null`
	    if test -n "$libasan" -a X"$libasan" != X"libasan.so"; then
		# libasan.so may be a linker script
		libasan="`awk 'BEGIN {lib=ARGV[[1]]} /^INPUT/ {lib=$3} END {print lib}' \"$libasan\"`"
		SUDO_DEFINE_UNQUOTED(_PATH_ASAN_LIB, "$libasan", [Path to the libasan.so shared library])
	    fi
	    ;;
	esac
    ], [
	AC_MSG_ERROR([$CC does not support the $enable_sanitizer flag])
    ])
fi
if test "$enable_fuzzer" = "yes"; then
    AX_CHECK_COMPILE_FLAG([-fsanitize=fuzzer-no-link], [
	AX_APPEND_FLAG([-fsanitize=fuzzer-no-link], [ASAN_CFLAGS])
	AX_APPEND_FLAG([-XCClinker], [ASAN_LDFLAGS])
	AX_APPEND_FLAG([-fsanitize=fuzzer-no-link], [ASAN_LDFLAGS])
	if test -z "$FUZZ_ENGINE"; then
	    FUZZ_ENGINE="-fsanitize=fuzzer"
	fi
	AX_CHECK_COMPILE_FLAG([-fno-omit-frame-pointer], [
	    AX_APPEND_FLAG([-fno-omit-frame-pointer], [CFLAGS])
	])
	# Use CFLAGS, not CPPFLAGS to match oss-fuzz behavior
	AX_APPEND_FLAG([-DFUZZING_BUILD_MODE_UNSAFE_FOR_PRODUCTION], [CFLAGS])
	AC_DEFINE(NO_LEAKS)
    ], [
	AC_MSG_ERROR([$CC does not support the -fsanitize=fuzzer-no-link flag])
    ])
else
    # Not using compiler fuzzing support, link with stub library.
    FUZZ_ENGINE='$(top_builddir)/lib/fuzzstub/libsudo_fuzzstub.la'
fi

dnl
dnl Check for PIE executable support if using gcc.
dnl This test relies on AC_LANG_WERROR
dnl
if test -n "$GCC"; then
    if test -z "$enable_pie"; then
	case "$host_os" in
	    linux*)
		# Attempt to build with PIE support
		enable_pie="maybe"
		;;
	esac
    fi
    if test -n "$enable_pie"; then
	if test "$enable_pie" = "no"; then
	    AX_CHECK_COMPILE_FLAG([-fno-pie], [
		_CFLAGS="$CFLAGS"
		CFLAGS="$CFLAGS -fno-pie"
		AX_CHECK_LINK_FLAG([-nopie], [
		    PIE_CFLAGS="-fno-pie"
		    PIE_LDFLAGS="-nopie"
		])
		CFLAGS="$_CFLAGS"
	    ])
	else
	    AX_CHECK_COMPILE_FLAG([-fPIE], [
		_CFLAGS="$CFLAGS"
		CFLAGS="$CFLAGS -fPIE"
		AX_CHECK_LINK_FLAG([-pie], [
		    if test "$enable_pie" = "maybe"; then
			SUDO_WORKING_PIE([enable_pie=yes], [])
		    fi
		    if test "$enable_pie" = "yes"; then
			PIE_CFLAGS="-fPIE"
			PIE_LDFLAGS="-Wc,-fPIE -pie"
		    fi
		])
		CFLAGS="$_CFLAGS"
	    ])
	fi
    fi
fi
if test "$enable_pie" != "yes"; then
    # Solaris 11.1 and higher supports tagging binaries to use ASLR
    case "$host_os" in
	solaris2.1[[1-9]]|solaris2.[[2-9]][[0-9]])
	    AX_CHECK_LINK_FLAG([-Wl,-z,aslr], [AX_APPEND_FLAG([-Wl,-z,aslr], [PIE_LDFLAGS])])
	    ;;
    esac
fi

dnl
dnl Check for -fstack-protector and -z relro support
dnl This test relies on AC_LANG_WERROR
dnl
if test "$enable_hardening" != "no" && test "$enable_ssp" != "no"; then
    AC_CACHE_CHECK([for compiler stack protector support],
	[sudo_cv_var_stack_protector],
	[
	    # Avoid CFLAGS since the compiler might optimize away our test.
	    # We don't want CPPFLAGS or LIBS to interfere with the test but
	    # keep LDFLAGS as it may have an rpath needed to find the ssp lib.
	    _CPPFLAGS="$CPPFLAGS"
	    _CFLAGS="$CFLAGS"
	    _LDFLAGS="$LDFLAGS"
	    _LIBS="$LIBS"
	    CPPFLAGS=
	    LIBS=

	    sudo_cv_var_stack_protector="-fstack-protector-strong"
	    CFLAGS="$sudo_cv_var_stack_protector"
	    LDFLAGS="$_LDFLAGS $sudo_cv_var_stack_protector"
	    AC_LINK_IFELSE([
		AC_LANG_PROGRAM([AC_INCLUDES_DEFAULT],
		[[char buf[1024]; buf[1023] = '\0';]])
	    ], [], [
		sudo_cv_var_stack_protector="-fstack-protector-all"
		CFLAGS="$sudo_cv_var_stack_protector"
		LDFLAGS="$_LDFLAGS $sudo_cv_var_stack_protector"
		AC_LINK_IFELSE([
		    AC_LANG_PROGRAM([AC_INCLUDES_DEFAULT],
		    [[char buf[1024]; buf[1023] = '\0';]])
		], [], [
		    sudo_cv_var_stack_protector="-fstack-protector"
		    CFLAGS="$sudo_cv_var_stack_protector"
		    LDFLAGS="$_LDFLAGS $sudo_cv_var_stack_protector"
		    AC_LINK_IFELSE([
			AC_LANG_PROGRAM([AC_INCLUDES_DEFAULT],
			[[char buf[1024]; buf[1023] = '\0';]])
		    ], [], [
			sudo_cv_var_stack_protector=no
		    ])
		])
	    ])
	    CPPFLAGS="$_CPPFLAGS"
	    CFLAGS="$_CFLAGS"
	    LDFLAGS="$_LDFLAGS"
	    LIBS="$_LIBS"
	]
    )
    if test X"$sudo_cv_var_stack_protector" != X"no"; then
	HARDENING_CFLAGS="$sudo_cv_var_stack_protector"
	HARDENING_LDFLAGS="-Wc,$sudo_cv_var_stack_protector"
    fi
fi
if test "$enable_hardening" != "no"; then
    # The gcc front-end may accept -fstack-clash-protection even if the
    # machine-specific code does not support it.  We use a test program
    # with a large stack allocation to try to cause the compiler to
    # insert the stack clash protection code, or fail if not supported.
    AC_CACHE_CHECK([whether C compiler supports -fstack-clash-protection],
	[sudo_cv_check_cflags___fstack_clash_protection],
	[
	    _CFLAGS="$CFLAGS"
	    CFLAGS="$CFLAGS -fstack-clash-protection"
	    AC_COMPILE_IFELSE([
		AC_LANG_SOURCE([[int main(int argc, char *argv[]) { char buf[16384], *src = argv[0], *dst = buf; while ((*dst++ = *src++) != '\0') { continue; } return buf[argc]; }]])
	    ], [sudo_cv_check_cflags___fstack_clash_protection=yes], [sudo_cv_check_cflags___fstack_clash_protection=no])
	    CFLAGS="$_CFLAGS"
	]
    )
    if test X"$sudo_cv_check_cflags___fstack_clash_protection" = X"yes"; then
	AX_CHECK_LINK_FLAG([-fstack-clash-protection], [
	    AX_APPEND_FLAG([-fstack-clash-protection], [HARDENING_CFLAGS])
	    AX_APPEND_FLAG([-Wc,-fstack-clash-protection], [HARDENING_LDFLAGS])
	])
    fi

    AX_CHECK_COMPILE_FLAG([-fcf-protection], [
	AX_CHECK_LINK_FLAG([-fcf-protection], [
	    AX_APPEND_FLAG([-fcf-protection], [HARDENING_CFLAGS])
	    AX_APPEND_FLAG([-Wc,-fcf-protection], [HARDENING_LDFLAGS])
	])
    ])
    AX_CHECK_LINK_FLAG([-Wl,-z,relro], [AX_APPEND_FLAG([-Wl,-z,relro], [LDFLAGS])])
    AX_CHECK_LINK_FLAG([-Wl,-z,now], [AX_APPEND_FLAG([-Wl,-z,now], [LDFLAGS])])
    AX_CHECK_LINK_FLAG([-Wl,-z,noexecstack], [AX_APPEND_FLAG([-Wl,-z,noexecstack], [LDFLAGS])])
fi
=======
SUDO_CHECK_PIE_SUPPORT
SUDO_SYMBOL_VISIBILITY
SUDO_CHECK_SANITIZER
SUDO_CHECK_HARDENING
>>>>>>> a80dcc6a

dnl
dnl Use passwd auth module?
dnl
case "$with_passwd" in
yes|maybe)
    AUTH_OBJS="$AUTH_OBJS getspwuid.lo passwd.lo"
    AS_IF([test "${ac_cv_search_crypt}" = "no"], [
	AC_MSG_WARN([no crypt function found, assuming plaintext passwords])
    ])
    ;;
*)
    AC_DEFINE(WITHOUT_PASSWD)
    AS_IF([test -z "$AUTH_OBJS"], [
	AC_MSG_ERROR([no authentication methods defined.])
    ])
    ;;
esac
AUTH_OBJS=${AUTH_OBJS# }

dnl
dnl LIBS may contain duplicates from SUDO_LIBS, SUDOERS_LIBS, or NET_LIBS
dnl
AS_IF([test -n "$LIBS"], [
    L="$LIBS"
    LIBS=
    for l in ${L}; do
	dupe=0
	for sl in ${SUDO_LIBS} ${SUDOERS_LIBS} ${NET_LIBS}; do
	    test $l = $sl && dupe=1
	done
	test $dupe = 0 && LIBS="${LIBS} $l"
    done
])

dnl
dnl OS-specific initialization
dnl
AC_DEFINE_UNQUOTED(os_init, $OS_INIT, [Define to an OS-specific initialization function or 'os_init_common'.])

dnl
dnl We add -Wall and -Werror after all tests so they don't cause failures
dnl
AS_IF([test -n "$GCC"], [
    #
    # The fallthrough attribute is supported by gcc 7.0 and clang 10.
    # This test relies on AC_LANG_WERROR.
    #
    AC_CACHE_CHECK([whether $CC supports the fallthrough attribute],
	[sudo_cv_var_fallthrough_attribute],
	[AC_COMPILE_IFELSE([AC_LANG_SOURCE([[
	    int main(int argc, char *argv[])
	    {
		int num = argc + 1;
		switch (num) {
		    case 1:
			num = 0;
			__attribute__((__fallthrough__));
		    case 0:
			num++;
		}
		return num;
	    }
	]])],
	[
	    sudo_cv_var_fallthrough_attribute=yes
	],
	[
	    sudo_cv_var_fallthrough_attribute=no]
	)]
    )
    AS_IF([test X"$sudo_cv_var_fallthrough_attribute" = X"yes"], [
	AC_DEFINE(HAVE_FALLTHROUGH_ATTRIBUTE)
    ])
    AS_IF([test X"$enable_warnings" = X"yes" -o X"$with_devel" = X"yes"], [
	dnl
	dnl Default warnings for development use.
	dnl
	AX_APPEND_FLAG([-Wall], [CFLAGS])
	AX_APPEND_FLAG([-Wmissing-prototypes], [CFLAGS])
	AX_APPEND_FLAG([-Wno-unknown-pragmas], [CFLAGS])
	AX_APPEND_FLAG([-Wpointer-arith], [CFLAGS])
	AX_APPEND_FLAG([-Wshadow], [CFLAGS])
	AX_APPEND_FLAG([-Wsign-compare], [CFLAGS])
	AX_APPEND_FLAG([-Wwrite-strings], [CFLAGS])
	AX_CHECK_COMPILE_FLAG([-Wvla], [AX_APPEND_FLAG([-Wvla], [CFLAGS])])
	AX_CHECK_COMPILE_FLAG([-Walloca], [AX_APPEND_FLAG([-Walloca], [CFLAGS])])
	AX_CHECK_COMPILE_FLAG([-Wtrampolines], [AX_APPEND_FLAG([-Wtrampolines], [CFLAGS])])
	AS_IF([test X"$sudo_cv_var_fallthrough_attribute" = X"yes"], [
	    AX_APPEND_FLAG([-Wimplicit-fallthrough], [CFLAGS])
	])
    ])
    AS_IF([test X"$enable_werror" = X"yes"], [
	AX_APPEND_FLAG([-Werror], [CFLAGS])
    ])
    case "$host_os" in
	# Avoid unwanted warnings on macOS
	darwin*) AX_APPEND_FLAG([-Wno-deprecated-declarations], [CFLAGS]);;
    esac
])

dnl
dnl Skip regress tests and sudoers validation checks if cross compiling.
dnl
CROSS_COMPILING="$cross_compiling"

dnl
dnl Set exec_prefix
dnl
test "$exec_prefix" = "NONE" && exec_prefix='$(prefix)'

dnl
dnl Expand exec_prefix in variables used by the manual pages
dnl
oexec_prefix="$exec_prefix"
if test "$exec_prefix" = '$(prefix)'; then
    if test "$prefix" = "NONE"; then
	exec_prefix="$ac_default_prefix"
    else
	exec_prefix="$prefix"
    fi
fi

# Update exec_prefix in intercept_file
_intercept_file=
while test X"$intercept_file" != X"$_intercept_file"; do
    _intercept_file="$intercept_file"
    eval "intercept_file=\"$_intercept_file\""
done

# Update exec_prefix in noexec_file
_noexec_file=
while test X"$noexec_file" != X"$_noexec_file"; do
    _noexec_file="$noexec_file"
    eval "noexec_file=\"$_noexec_file\""
done

# Update exec_prefix in sesh_file
_sesh_file=
while test X"$sesh_file" != X"$_sesh_file"; do
    _sesh_file="$sesh_file"
    eval "sesh_file=\"$_sesh_file\""
done

# Update exec_prefix in plugindir
_plugindir=
while test X"$plugindir" != X"$_plugindir"; do
    _plugindir="$plugindir"
    eval "plugindir=\"$_plugindir\""
done
exec_prefix="$oexec_prefix"

# Convert exampledir to something that can be used in the man pages
# I wish there was a better way to expand this.
EXAMPLES="$exampledir"
while :; do
    EXAMPLES="`echo \"$EXAMPLES\" | sed -e 's/(/{/g' -e 's/)/}/g'`"
    case "$EXAMPLES" in
    *\${[[A-Za-z]]*}*)
	eval EXAMPLES="$EXAMPLES"
	;;
    *)
	break
	;;
    esac
done
case "$EXAMPLES" in
    NONE/*)
	EXAMPLES="${ac_default_prefix}${EXAMPLES#NONE}"
	;;
esac

dnl
dnl Defer setting _PATH_SUDO_NOEXEC, etc until after exec_prefix is set
dnl
AS_IF([test X"$enable_intercept" != X"no"], [
    SUDO_OBJS="${SUDO_OBJS} intercept.pb-c.o"
    PROGS="${PROGS} sudo_intercept.la"
    INSTALL_INTERCEPT="install-intercept"

    SUDO_DEFINE_UNQUOTED(_PATH_SUDO_INTERCEPT, "$intercept_file", [The fully qualified pathname of sudo_intercept.so])
])
AS_IF([test X"$with_noexec" != X"no"], [
    PROGS="${PROGS} sudo_noexec.la"
    INSTALL_NOEXEC="install-noexec"

    SUDO_DEFINE_UNQUOTED(_PATH_SUDO_NOEXEC, "$noexec_file", [The fully qualified pathname of sudo_noexec.so])
])
AS_IF([test X"$with_selinux" != X"no"], [
    SUDO_DEFINE_UNQUOTED(_PATH_SUDO_SESH, "$sesh_file")
], [
    SUDO_DEFINE_UNQUOTED(_PATH_SUDO_SESH, NULL)
])
AS_IF([test X"$enable_shared" != X"no"], [
    SUDO_DEFINE_UNQUOTED(_PATH_SUDO_PLUGIN_DIR, "$plugindir/")
    AC_DEFINE(ENABLE_SUDO_PLUGIN_API, 1, [Define to 1 to enable sudo's plugin interface.])
], [
    SUDO_DEFINE_UNQUOTED(_PATH_SUDO_PLUGIN_DIR, NULL)
])

dnl
dnl Add -R options to LDFLAGS, etc.
dnl
if test X"$LDFLAGS_R" != X""; then
    LDFLAGS="$LDFLAGS $LDFLAGS_R"
fi
if test X"$SUDOERS_LDFLAGS_R" != X""; then
    SUDOERS_LDFLAGS="$SUDOERS_LDFLAGS $SUDOERS_LDFLAGS_R"
fi
if test X"$ZLIB_R" != X""; then
    ZLIB="$ZLIB_R $ZLIB"
fi
if test X"$LIBCRYPTO_R" != X""; then
    LIBCRYPTO="$LIBCRYPTO_R $LIBCRYPTO"
fi
if test X"$LIBTLS_R" != X""; then
    LIBTLS="$LIBTLS_R $LIBTLS"
fi

dnl
dnl Trim leading spaces
dnl
CFLAGS=${CFLAGS# }
CPPFLAGS=${CPPFLAGS# }
LDFLAGS=${LDFLAGS# }
SUDO_LDFLAGS=${SUDO_LDFLAGS# }
SUDOERS_LDFLAGS=${SUDOERS_LDFLAGS# }
LIBS=${LIBS# }
SUDO_LIBS=${SUDO_LIBS# }
SUDOERS_LIBS=${SUDOERS_LIBS# }

dnl
dnl Override default configure dirs for the Makefile
dnl
if test X"$prefix" = X"NONE"; then
    test "$mandir" = '${datarootdir}/man' && mandir='$(prefix)/man'
else
    test "$mandir" = '${datarootdir}/man' && mandir='$(datarootdir)/man'
fi
test "$bindir" = '${exec_prefix}/bin' && bindir='$(exec_prefix)/bin'
test "$sbindir" = '${exec_prefix}/sbin' && sbindir='$(exec_prefix)/sbin'
test "$libexecdir" = '${exec_prefix}/libexec' && libexecdir='$(exec_prefix)/libexec'
test "$includedir" = '${prefix}/include' && includedir='$(prefix)/include'
test "$datarootdir" = '${prefix}/share' && datarootdir='$(prefix)/share'
test "$docdir" = '${datarootdir}/doc/${PACKAGE_TARNAME}' && docdir='$(datarootdir)/doc/$(PACKAGE_TARNAME)'
test "$localedir" = '${datarootdir}/locale' && localedir='$(datarootdir)/locale'
test "$localstatedir" = '${prefix}/var' && localstatedir='$(prefix)/var'
test "$runstatedir" = '${localstatedir}/run' && runstatedir='$(localstatedir)/run'
test "$sysconfdir" = '${prefix}/etc' && sysconfdir='/etc'

dnl
dnl Substitute into the Makefile and man pages
dnl
AS_IF([test X"$INIT_SCRIPT" != X""], [
    AC_CONFIG_FILES([etc/init.d/$INIT_SCRIPT])
], [test X"$TMPFILES_D" != X""], [
    AC_CONFIG_FILES([etc/init.d/sudo.conf])
])

AC_CONFIG_FILES([Makefile docs/Makefile examples/Makefile examples/sudoers examples/sudo.conf examples/sudo_logsrvd.conf examples/syslog.conf include/Makefile lib/eventlog/Makefile lib/fuzzstub/Makefile lib/iolog/Makefile lib/logsrv/Makefile lib/protobuf-c/Makefile lib/util/Makefile lib/util/regress/harness lib/util/util.exp logsrvd/Makefile src/intercept.exp src/sudo_usage.h src/Makefile plugins/audit_json/Makefile plugins/sample/Makefile plugins/group_file/Makefile plugins/sample_approval/Makefile plugins/system_group/Makefile plugins/sudoers/Makefile plugins/sudoers/regress/harness plugins/sudoers/sudoers])
AC_CONFIG_COMMANDS([harness], [chmod +x lib/util/regress/harness plugins/sudoers/regress/harness])

AC_OUTPUT

dnl
dnl Summarize configuration
dnl
if test ${LIBTLS+y}; then
    have_tls=yes
fi
echo "" >&AS_MESSAGE_FD
echo "Configured Sudo version $PACKAGE_VERSION" >&AS_MESSAGE_FD
echo " Compiler settings:" >&AS_MESSAGE_FD
echo "  prefix			: $prefix" >&AS_MESSAGE_FD
echo "  compiler			: $CC" >&AS_MESSAGE_FD
echo "  compiler options		: $CFLAGS" >&AS_MESSAGE_FD
echo "  preprocessor options		: $CPPFLAGS" >&AS_MESSAGE_FD
echo "  front-end libraries		: $SUDO_LIBS" >&AS_MESSAGE_FD
echo "  front-end linker options	: $SUDO_LDFLAGS" >&AS_MESSAGE_FD
echo "  network libraries		: $NET_LIBS" >&AS_MESSAGE_FD
echo "  extra libraries		: $LIBS" >&AS_MESSAGE_FD
echo "  extra linker options		: $LDFLAGS" >&AS_MESSAGE_FD
echo "  sudoers libraries		: $SUDOERS_LIBS" >&AS_MESSAGE_FD
echo "  sudoers linker options	: $SUDOERS_LDFLAGS" >&AS_MESSAGE_FD
if test "${enable_sanitizer-no}" != "no"; then
    echo "  sanitizer options		: ${enable_sanitizer}" >&AS_MESSAGE_FD
fi
if test X"$FUZZ_LD" != X"\$(CC)"; then
    echo "  fuzzing linker		: ${FUZZ_LD}" >&AS_MESSAGE_FD
fi
if test X"$FUZZ_ENGINE" != X"\$(top_builddir)/lib/fuzzstub/libsudo_fuzzstub.la"; then
    echo "  fuzzing engine		: ${FUZZ_ENGINE}" >&AS_MESSAGE_FD
fi
echo " Plugin options:" >&AS_MESSAGE_FD
echo "  plugin support		: ${SHLIB_ENABLE}" >&AS_MESSAGE_FD
echo "  Sudoers plugin static		: ${enable_static_sudoers-no}" >&AS_MESSAGE_FD
echo "  Python plugin			: ${enable_python-no}" >&AS_MESSAGE_FD
if test "${enable_python-no}" != "no"; then
    echo "   Python CFLAGS		: ${PYTHON_INCLUDE}" >&AS_MESSAGE_FD
    echo "   Python LDFLAGS		: ${PYTHON_LIBS}" >&AS_MESSAGE_FD
fi
echo " Optional features:" >&AS_MESSAGE_FD
echo "  log client			: ${enable_log_client-yes}" >&AS_MESSAGE_FD
echo "  log server			: ${enable_log_server-yes}" >&AS_MESSAGE_FD
echo "  log client/server TLS		: ${have_tls-no}" >&AS_MESSAGE_FD
case "$host_os" in
    linux*) echo "  SELinux RBAC			: ${with_selinux-yes}" >&AS_MESSAGE_FD;;
esac
echo " Optional sudoers back-ends:" >&AS_MESSAGE_FD
echo "  LDAP				: ${with_ldap-no}" >&AS_MESSAGE_FD
if test "${with_ldap-no}" != "no"; then
    echo "   ldap configuration		: ${ldap_conf}" >&AS_MESSAGE_FD
    echo "   ldap secret			: ${ldap_secret}" >&AS_MESSAGE_FD
    echo "   SASL authentication		: ${enable_sasl-no}" >&AS_MESSAGE_FD
fi
echo "  SSSD				: ${with_sssd-no}" >&AS_MESSAGE_FD
if test "${with_sssd-no}" != "no"; then
    echo "   SSSD config path		: ${sssd_conf}" >&AS_MESSAGE_FD
    if test "${sssd_lib}" = \""LIBDIR\""; then
	echo "   SSSD lib dir			: ${libdir}" >&AS_MESSAGE_FD
    else
	echo "   SSSD lib dir			: ${sssd_lib}" >&AS_MESSAGE_FD
    fi
fi
echo " Authentication options:" >&AS_MESSAGE_FD
echo "  require authentication	: ${enable_authentication-yes}" >&AS_MESSAGE_FD
auth_methods=`echo "$AUTH_OBJS" | sed -e 's/\.lo//g' -e 's/getspwuid *//'`
echo "  authentication methods	: ${auth_methods}" >&AS_MESSAGE_FD
if test "${with_pam-no}" = "yes"; then
    echo "  pam session support		: ${pam_session}" >&AS_MESSAGE_FD
    echo "  pam login service		: ${pam_login_service}" >&AS_MESSAGE_FD
fi
if test "${with_kerb5-no}" != "no"; then
    echo "  kerb5 instance string	: ${with_kerb5-none}" >&AS_MESSAGE_FD
fi
if test "${with_opie-no}-${with_skey-no}" != "no-no"; then
    echo "  long OTP prompt		: ${long_otp_prompt-no}" >&AS_MESSAGE_FD
fi
echo "  group exempt from passwords	: ${with_exempt-none}" >&AS_MESSAGE_FD
echo "  password prompt		: ${passprompt}" >&AS_MESSAGE_FD
echo "  password prompt timeout	: ${password_timeout} minutes" >&AS_MESSAGE_FD
echo "  password tries		: ${passwd_tries}" >&AS_MESSAGE_FD
echo "  bad password message		: ${badpass_message}" >&AS_MESSAGE_FD
if test "$insults" = "on"; then
    i=""
    test "$enable_offensive_insults" = "yes" && i="offensive ${i}"
    test "$with_python_insults" = "yes" && i="python ${i}"
    test "$with_goons_insults" = "yes" && i="goons ${i}"
    test "$with_hal_insults" = "yes" && i="hal ${i}"
    test "$with_csops_insults" = "yes" && i="csops ${i}"
    test "$with_classic_insults" = "yes" && i="classic ${i}"
else
    i=no
fi
echo "  insults			: $i" >&AS_MESSAGE_FD
echo "  display lecture		: ${lecture}" >&AS_MESSAGE_FD
echo "  timestamp (credential) type	: ${timestamp_type}" >&AS_MESSAGE_FD
echo "  timestamp (credential) timeout: ${timeout} minutes" >&AS_MESSAGE_FD
echo " Logging options:" >&AS_MESSAGE_FD
echo "  logging default		: ${with_logging}" >&AS_MESSAGE_FD
echo "  syslog facility		: ${logfac}" >&AS_MESSAGE_FD
echo "  syslog priority allowed	: ${goodpri}" >&AS_MESSAGE_FD
echo "  syslog priority denied	: ${badpri}" >&AS_MESSAGE_FD
echo "  log file path			: ${logpath}" >&AS_MESSAGE_FD
echo "  log file includes hostname	: ${enable_log_host-no}" >&AS_MESSAGE_FD
echo "  log file line length		: ${loglen}" >&AS_MESSAGE_FD
echo "  compress I/O logs		: ${enable_zlib}" >&AS_MESSAGE_FD
case "$host_os" in
    linux*) echo "  Linux audit			: ${with_linux_audit-no}" >&AS_MESSAGE_FD;;
    solaris2.11*) echo "  Solaris audit			: ${with_solaris_audit-no}" >&AS_MESSAGE_FD;;
    *) echo "  BSM audit			: ${with_bsm_audit-no}" >&AS_MESSAGE_FD;;
esac
echo "  run mailer as root		: ${enable_root_mailer-yes}" >&AS_MESSAGE_FD
echo "  warning/error mail recipient	: ${mailto}" >&AS_MESSAGE_FD
echo "  warning/error mail subject	: ${mailsub}" >&AS_MESSAGE_FD
echo "  mail if user not in sudoers	: ${mail_no_user}" >&AS_MESSAGE_FD
echo "  mail if user not on host	: ${mail_no_host}" >&AS_MESSAGE_FD
echo "  mail if command not allowed	: ${mail_no_perms}" >&AS_MESSAGE_FD
echo " Pathnames:" >&AS_MESSAGE_FD
echo "  log directory			: ${log_dir}" >&AS_MESSAGE_FD
echo "  plugin directory		: ${plugindir}" >&AS_MESSAGE_FD
echo "  sudoers plugin			: ${sudoers_plugin}" >&AS_MESSAGE_FD
if test "${enable_python-no}" != "no"; then
    echo "  python plugin			: ${python_plugin}" >&AS_MESSAGE_FD
fi
echo "  run directory			: ${rundir}" >&AS_MESSAGE_FD
echo "  var directory			: ${vardir}" >&AS_MESSAGE_FD
echo "  I/O log directory		: ${iolog_dir}" >&AS_MESSAGE_FD
echo "  sudo_logsrvd relay directory	: ${relay_dir}" >&AS_MESSAGE_FD
echo "  time zone directory		: ${tzdir}" >&AS_MESSAGE_FD
echo "  path to sendmail		: ${with_sendmail}" >&AS_MESSAGE_FD
if test -n "$TMPFILES_D"; then
    echo "  systemd tempfiles dir	: ${TMPFILES_D}" >&AS_MESSAGE_FD
fi
if test ${with_netsvc-"no"} != "no"; then
    echo "  netsvc file			: ${netsvc_conf}" >&AS_MESSAGE_FD
elif test ${with_nsswitch-"yes"} != "no"; then
    echo "  nsswitch file			: ${nsswitch_conf}" >&AS_MESSAGE_FD
fi
echo "  intercept file			: ${intercept_file}" >&AS_MESSAGE_FD
echo "  noexec file			: ${noexec_file}" >&AS_MESSAGE_FD
echo "  secure path			: ${with_secure_path-no}" >&AS_MESSAGE_FD
echo "  askpass helper file		: ${with_askpass-no}" >&AS_MESSAGE_FD
echo "  device search path		: ${devsearch}" >&AS_MESSAGE_FD
echo " Other options:" >&AS_MESSAGE_FD
if test "${with_devel-no}" != "no"; then
    echo "  development build		: ${with_devel}" >&AS_MESSAGE_FD
fi
case "$host_os" in
    solaris2*) echo "  Solaris project support	: ${with_project-no}" >&AS_MESSAGE_FD;;
esac
if test "${with_logincap+set}" = "set"; then
    echo "  /etc/login.conf support	: ${with_logincap}" >&AS_MESSAGE_FD
fi
echo "  fully-qualified domain names	: ${fqdn}" >&AS_MESSAGE_FD
echo "  default umask			: ${sudo_umask}" >&AS_MESSAGE_FD
echo "  umask override		: ${umask_override}" >&AS_MESSAGE_FD
echo "  default runas user		: ${runas_default}" >&AS_MESSAGE_FD
echo "  probe network interfaces	: ${with_interfaces-yes}" >&AS_MESSAGE_FD
echo "  allow root to run sudo	: ${root_sudo}" >&AS_MESSAGE_FD
echo "  reset environment for commands: ${env_reset}" >&AS_MESSAGE_FD
echo "  run shell if no args		: ${enable_noargs_shell-no}" >&AS_MESSAGE_FD
echo "  ignore '.' or '' in \$PATH	: ${ignore_dot}" >&AS_MESSAGE_FD
echo "  disable path info		: ${enable_path_info-no}" >&AS_MESSAGE_FD
echo "  sudoers file mode		: ${SUDOERS_MODE}" >&AS_MESSAGE_FD
echo "  sudoers file owner		: ${SUDOERS_UID}:${SUDOERS_GID}" >&AS_MESSAGE_FD
echo "  default visudo editor		: ${editor}" >&AS_MESSAGE_FD
echo "  visudo supports \$EDITOR	: ${env_editor}" >&AS_MESSAGE_FD
if test "${enable_env_debug+set}" = "set"; then
    echo "  environment debugging	: ${enable_env_debug-no}" >&AS_MESSAGE_FD
fi
echo "" >&AS_MESSAGE_FD

dnl
dnl Display any warnings/info the user needs to know about at the end.
dnl
AS_IF([test "$openssl_missing" = "yes"], [
    AC_MSG_WARN([OpenSSL dev libraries not found, Sudo logsrv connections will not be encrypted.])
])
AS_IF([test "$with_pam" = "yes"], [
    case $host_os in
	hpux*)
	    AS_IF([test -f /usr/lib/security/libpam_hpsec.so.1], [
		AC_MSG_NOTICE([you may wish to add the following line to /etc/pam.conf])
		AC_MSG_NOTICE([sudo session required libpam_hpsec.so.1 bypass_umask bypass_last_login])
	    ])
	    ;;
	linux*)
	    AC_MSG_NOTICE([you will need to customize examples/pam.conf and install it as /etc/pam.d/sudo])
	    ;;
    esac
])
dnl
dnl Warn user if they may need to clear rundir manually.
dnl
case "$rundir" in
    /run/*|/var/run/*)
	clear_rundir=0
	;;
    *)
	clear_rundir=1
	;;
esac
AS_IF([test $clear_rundir -eq 1], [
    AC_MSG_NOTICE([warning: the $rundir/ts directory must be cleared at boot time.])
    AC_MSG_NOTICE([         You may need to create a startup item to do this.])
])

dnl
dnl Autoheader templates
dnl
AH_TEMPLATE(CLASSIC_INSULTS, [Define to 1 if you want the insults from the "classic" version sudo.])
AH_TEMPLATE(CSOPS_INSULTS, [Define to 1 if you want insults culled from the twisted minds of CSOps.])
AH_TEMPLATE(DONT_LEAK_PATH_INFO, [Define to 1 if you want sudo to display "command not allowed" instead of "command not found" when a command cannot be found.])
AH_TEMPLATE(ENV_DEBUG, [Define to 1 to enable environment function debugging.])
AH_TEMPLATE(ENV_EDITOR, [Define to 1 if you want visudo to honor the EDITOR and VISUAL env variables.])
AH_TEMPLATE(FQDN, [Define to 1 if you want to require fully qualified hosts in sudoers.])
AH_TEMPLATE(ENV_RESET, [Define to 1 to enable environment resetting by default.])
AH_TEMPLATE(PYTHON_INSULTS, [Define to 1 if you want insults from "Monty Python's Flying Circus".])
AH_TEMPLATE(GOONS_INSULTS, [Define to 1 if you want insults from the "Goon Show".])
AH_TEMPLATE(HAL_INSULTS, [Define to 1 if you want 2001-like insults.])
AH_TEMPLATE(HAVE_AFS, [Define to 1 if you use AFS.])
AH_TEMPLATE(HAVE_AIXAUTH, [Define to 1 if you use AIX general authentication.])
AH_TEMPLATE(HAVE_BSD_AUTH_H, [Define to 1 if you use BSD authentication.])
AH_TEMPLATE(HAVE_BSM_AUDIT, [Define to 1 to enable BSM audit support.])
AH_TEMPLATE(HAVE_CRYPT, [Define to 1 if you have the 'crypt' function.])
AH_TEMPLATE(HAVE_DCE, [Define to 1 if you use OSF DCE.])
AH_TEMPLATE(HAVE_DD_FD, [Define to 1 if your 'DIR' contains dd_fd.])
AH_TEMPLATE(HAVE_DIRFD, [Define to 1 if you have the 'dirfd' function or macro.])
AH_TEMPLATE(HAVE_DISPCRYPT, [Define to 1 if you have the 'dispcrypt' function.])
AH_TEMPLATE(HAVE_DLOPEN, [Define to 1 if you have the 'dlopen' function.])
AH_TEMPLATE(HAVE_FCNTL_CLOSEM, [Define to 1 if your system has the F_CLOSEM fcntl.])
AH_TEMPLATE(HAVE_FNMATCH, [Define to 1 if you have the 'fnmatch' function.])
AH_TEMPLATE(HAVE_FWTK, [Define to 1 if you use the FWTK authsrv daemon.])
AH_TEMPLATE(HAVE_GETPRPWNAM, [Define to 1 if you have the 'getprpwnam' function.  (SecureWare-style shadow passwords).])
AH_TEMPLATE(HAVE_GETPWNAM_SHADOW, [Define to 1 if you have the 'getpwnam_shadow' function.])
AH_TEMPLATE(HAVE_GETSPNAM, [Define to 1 if you have the 'getspnam' function (SVR4-style shadow passwords).])
AH_TEMPLATE(HAVE_GSS_KRB5_CCACHE_NAME, [Define to 1 if you have the 'gss_krb5_ccache_name' function.])
AH_TEMPLATE(HAVE_HEIMDAL, [Define to 1 if your Kerberos is Heimdal.])
AH_TEMPLATE(HAVE_INET_NTOP, [Define to 1 if you have the 'inet_ntop' function.])
AH_TEMPLATE(HAVE_INET_PTON, [Define to 1 if you have the 'inet_pton' function.])
AH_TEMPLATE(HAVE_ISCOMSEC, [Define to 1 if you have the 'iscomsec' function. (HP-UX >= 10.x check for shadow enabled).])
AH_TEMPLATE(HAVE_KERB5, [Define to 1 if you use Kerberos V.])
AH_TEMPLATE(HAVE_KRB5_GET_INIT_CREDS_OPT_ALLOC, [Define to 1 if you have the 'krb5_get_init_creds_opt_alloc' function.])
AH_TEMPLATE(HAVE_KRB5_GET_INIT_CREDS_OPT_FREE_TWO_ARGS, [Define to 1 if your 'krb5_get_init_creds_opt_free' function takes two arguments.])
AH_TEMPLATE(HAVE_KRB5_INIT_SECURE_CONTEXT, [Define to 1 if you have the 'krb5_init_secure_context' function.])
AH_TEMPLATE(HAVE_KRB5_VERIFY_USER, [Define to 1 if you have the 'krb5_verify_user' function.])
AH_TEMPLATE(HAVE_LBER_H, [Define to 1 if your LDAP needs <lber.h>. (OpenLDAP does not).])
AH_TEMPLATE(HAVE_LDAP, [Define to 1 if you use LDAP for sudoers.])
AH_TEMPLATE(HAVE_LIBINTL_H, [Define to 1 if you have the <libintl.h> header file.])
AH_TEMPLATE(HAVE_LINUX_AUDIT, [Define to 1 to enable Linux audit support.])
AH_TEMPLATE(HAVE_SSSD, [Define to 1 to enable SSSD support.])
AH_TEMPLATE(HAVE_OPIE, [Define to 1 if you use NRL OPIE.])
AH_TEMPLATE(HAVE_OPTRESET, [Define to 1 if you have the 'optreset' symbol.])
AH_TEMPLATE(HAVE_PAM, [Define to 1 if you use PAM authentication.])
AH_TEMPLATE(HAVE_PAM_LOGIN, [Define to 1 if you use a specific PAM session for sudo -i.])
AH_TEMPLATE(HAVE_PROJECT_H, [Define to 1 if you have the <project.h> header file.])
AH_TEMPLATE(HAVE_SECURID, [Define to 1 if you use SecurID for authentication.])
AH_TEMPLATE(HAVE_SELINUX, [Define to 1 to enable SELinux RBAC support.])
AH_TEMPLATE(HAVE_SETKEYCREATECON, [Define to 1 if you have the 'setkeycreatecon' function.])
AH_TEMPLATE(HAVE_APPARMOR, [Define to 1 to enable AppArmor support.])
AH_TEMPLATE(HAVE_SHL_LOAD, [Define to 1 if you have the 'shl_load' function.])
AH_TEMPLATE(HAVE_SKEY, [Define to 1 if you use S/Key.])
AH_TEMPLATE(HAVE_SKEYACCESS, [Define to 1 if your S/Key library has skeyaccess().])
AH_TEMPLATE(HAVE_RFC1938_SKEYCHALLENGE, [Define to 1 if the skeychallenge() function is RFC1938-compliant and takes 4 arguments.])
AH_TEMPLATE(HAVE_SOLARIS_AUDIT, [Define to 1 to enable Solaris audit support.])
AH_TEMPLATE(HAVE_ST__TIM, [Define to 1 if your struct stat uses an st__tim union.])
AH_TEMPLATE(HAVE_ST_MTIM, [Define to 1 if your struct stat has an st_mtim member.])
AH_TEMPLATE(HAVE_ST_MTIMESPEC, [Define to 1 if your struct stat has an st_mtimespec member.])
AH_TEMPLATE(HAVE_ST_NMTIME, [Define to 1 if your struct stat has an st_nmtime member.])
AH_TEMPLATE(HAVE___PROGNAME, [Define to 1 if your crt0.o defines the __progname symbol for you.])
AH_TEMPLATE(HOST_IN_LOG, [Define to 1 if you want the hostname to be entered into the log file.])
AH_TEMPLATE(IGNORE_DOT_PATH, [Define to 1 if you want to ignore '.' and empty PATH elements.])
AH_TEMPLATE(LOGGING, [Define to SLOG_SYSLOG, SLOG_FILE, or SLOG_BOTH.])
AH_TEMPLATE(LONG_OTP_PROMPT, [Define to 1 if you want a two line OTP (S/Key or OPIE) prompt.])
AH_TEMPLATE(NO_AUTHENTICATION, [Define to 1 if you don't want sudo to prompt for a password by default.])
AH_TEMPLATE(NO_LEAKS, [Define to 1 if you want sudo to free up memory before exiting.])
AH_TEMPLATE(NO_LECTURE, [Define to 1 if you don't want users to get the lecture the first time they use sudo.])
AH_TEMPLATE(NO_PAM_SESSION, [Define to 1 if you don't want to use sudo's PAM session support.])
AH_TEMPLATE(NO_ROOT_MAILER, [Define to avoid running the mailer as root.])
AH_TEMPLATE(NO_ROOT_SUDO, [Define to 1 if root should not be allowed to use sudo.])
AH_TEMPLATE(TIMESTAMP_TYPE, [Define to global, ppid or tty to set the default timestamp record type.])
AH_TEMPLATE(OFFENSIVE_INSULTS, [Define to 1 to include offensive insults from the classic version of sudo.])
AH_TEMPLATE(PREFER_PORTABLE_GETCWD, [Define to 1 to enable replacement getcwd if system getcwd is broken.])
AH_TEMPLATE(SECURE_PATH, [A colon-separated list of directories to override the user's PATH with.])
AH_TEMPLATE(SEND_MAIL_WHEN_NOT_OK, [Define to 1 to send mail when the user is not allowed to run a command.])
AH_TEMPLATE(SEND_MAIL_WHEN_NO_HOST, [Define to 1 to send mail when the user is not allowed to run sudo on this host.])
AH_TEMPLATE(SEND_MAIL_WHEN_NO_USER, [Define to 1 to send mail when the user is not in the sudoers file.])
AH_TEMPLATE(SHELL_IF_NO_ARGS, [Define to 1 if you want sudo to start a shell if given no arguments.])
AH_TEMPLATE(SHELL_SETS_HOME, [Define to 1 if you want sudo to set $HOME in shell mode.])
AH_TEMPLATE(STATIC_SUDOERS_PLUGIN, [Define to 1 to compile the sudoers plugin statically into the sudo binary.])
AH_TEMPLATE(STUB_LOAD_INTERFACES, [Define to 1 if the code in interfaces.c does not compile for you.])
AH_TEMPLATE(UMASK_OVERRIDE, [Define to 1 to use the umask specified in sudoers even when it is less restrictive than the invoking user's.])
AH_TEMPLATE(USE_INSULTS, [Define to 1 if you want to insult the user for entering an incorrect password.])
AH_TEMPLATE(USE_STOW, [Define to 1 if you use GNU stow packaging.])
AH_TEMPLATE(WITHOUT_PASSWD, [Define to avoid using the passwd/shadow file for authentication.])
AH_TEMPLATE(HAVE___FUNC__, [Define to 1 if the compiler supports the C99 __func__ variable.])
AH_TEMPLATE(HAVE___INTERPOSE, [Define to 1 if you have dyld with __interpose attribute support.])
AH_TEMPLATE(SUDO_KRB5_INSTANCE, [An instance string to append to the username (separated by a slash) for Kerberos V authentication.])
AH_TEMPLATE(RTLD_PRELOAD_VAR, [The environment variable that controls preloading of dynamic objects.])
AH_TEMPLATE(RTLD_PRELOAD_ENABLE_VAR, [An extra environment variable that is required to enable preloading (if any).])
AH_TEMPLATE(RTLD_PRELOAD_DELIM, [The delimiter to use when defining multiple preloaded objects.])
AH_TEMPLATE(RTLD_PRELOAD_DEFAULT, [The default value of preloaded objects (if any).])
AH_TEMPLATE(HAVE_DSO_VISIBILITY, [Define to 1 if the compiler supports the __visibility__ attribute.])
AH_TEMPLATE(HAVE_SYS_SIGABBREV, [Define to 1 if your libc has the 'sys_sigabbrev' symbol.])
AH_TEMPLATE(HAVE_NSS_SEARCH, [Define to 1 if you have the 'nss_search' function.])
AH_TEMPLATE(HAVE__NSS_INITF_GROUP, [Define to 1 if you have the '_nss_initf_group' function.])
AH_TEMPLATE(HAVE___NSS_INITF_GROUP, [Define to 1 if you have the '__nss_initf_group' function.])
AH_TEMPLATE(HAVE__NSS_XBYY_BUF_ALLOC, [Define to 1 if you have the '_nss_XbyY_buf_alloc' function.])
AH_TEMPLATE(HAVE___NSS_XBYY_BUF_ALLOC, [Define to 1 if you have the '__nss_XbyY_buf_alloc' function.])
AH_TEMPLATE(NEED_RESOLV_H, [Define to 1 if resolv.h must be included to get the 'inet_ntop' or 'inet_pton' function prototypes.])
AH_TEMPLATE(HAVE_STRNLEN, [Define to 1 if you have the 'strnlen' function.])
AH_TEMPLATE(PAM_SUN_CODEBASE, [Define to 1 if your system uses a Solaris-derived PAM and not Linux-PAM or OpenPAM.])
AH_TEMPLATE(HAVE_KINFO_PROC_44BSD, [Define to 1 if your system has a 4.4BSD-style kinfo_proc struct.])
AH_TEMPLATE(HAVE_KINFO_PROC_FREEBSD, [Define to 1 if your system has a FreeBSD-style kinfo_proc struct.])
AH_TEMPLATE(HAVE_KINFO_PROC_DFLY, [Define to 1 if your system has a Dragonfly-style kinfo_proc struct.])
AH_TEMPLATE(HAVE_KINFO_PROC2_NETBSD, [Define to 1 if your system has a NetBSD-style kinfo_proc2 struct.])
AH_TEMPLATE(HAVE_KINFO_PROC_OPENBSD, [Define to 1 if your system has an OpenBSD-style kinfo_proc struct.])
AH_TEMPLATE(HAVE_OPENSSL, [Define to 1 if you are using OpenSSL's TLS and sha2 functions.])
AH_TEMPLATE(HAVE_WOLFSSL, [Define to 1 if you are using wolfSSL's TLS and sha2 functions.])
AH_TEMPLATE(HAVE_GCRYPT, [Define to 1 if you are using gcrypt's sha2 functions.])
AH_TEMPLATE(HAVE_SSL_CTX_SET_MIN_PROTO_VERSION, [Define to 1 if you have the 'SSL_CTX_set_min_proto_version' function or macro.])
AH_TEMPLATE(HAVE_SSL_CTX_SET_CIPHERSUITES, [Define to 1 if you have the 'SSL_CTX_set_ciphersuites' function or macro.])
AH_TEMPLATE(SUDOERS_LOG_CLIENT, [Define to 1 to compile support for sudo_logsrvd in the sudoers plugin.])
AH_TEMPLATE(HAVE_FALLTHROUGH_ATTRIBUTE, [Define to 1 if the compiler supports the fallthrough attribute.])
AH_TEMPLATE(HAVE_VA_COPY, [Define to 1 if you have the 'va_copy' function.])
AH_TEMPLATE(HAVE___VA_COPY, [Define to 1 if you have the '__va_copy' function.])

dnl
dnl Bits to copy verbatim into config.h.in
dnl
AH_TOP([#ifndef SUDO_CONFIG_H
#define SUDO_CONFIG_H])

AH_BOTTOM([/* Define C99 types if stdint.h and inttypes.h are missing. */
#if !defined(HAVE_STDINT_H) && !defined(HAVE_INTTYPES_H)
# ifndef HAVE_INT8_T
typedef char			int8_t;
# endif
# ifndef HAVE_UINT8_T
typedef	unsigned char		uint8_t;
# endif
# ifndef HAVE_INT16_T
typedef short			int16_t;
# endif
# ifndef HAVE_UINT16_T
typedef unsigned short		uint16_t;
# endif
# ifndef HAVE_INT32_T
typedef int			int32_t;
# endif
# ifndef HAVE_UINT32_T
typedef unsigned int		uint32_t;
# endif
# ifndef HAVE_INT64_T
typedef long long		int64_t;
# endif
# ifndef HAVE_UINT64_T
typedef unsigned long long	uint64_t;
# endif
# ifndef HAVE_INTMAX_T
typedef long long		intmax_t;
# endif
# ifndef HAVE_UINTMAX_T
typedef unsigned long long	uintmax_t;
# endif
#endif /* !HAVE_STDINT_H && !HAVE_INTTYPES_H */

#ifndef HAVE_SIG_ATOMIC_T
typedef int			sig_atomic_t;
#endif

#ifndef HAVE_SOCKLEN_T
typedef unsigned int		socklen_t;
#endif

#ifndef __GNUC_PREREQ__
# ifdef __GNUC__
#  define __GNUC_PREREQ__(ma, mi) \
	((__GNUC__ > (ma)) || (__GNUC__ == (ma) && __GNUC_MINOR__ >= (mi)))
# else
#  define __GNUC_PREREQ__(ma, mi)	0
# endif
#endif

/* Define away __attribute__ for non-gcc or old gcc. */
#if !defined(__attribute__) && !__GNUC_PREREQ__(2, 5)
# define __attribute__(x)
#endif

/* For functions that call exit() directly. */
#ifdef __has_c_attribute
# if __has_c_attribute(__noreturn__)
#  define sudo_noreturn		[[__noreturn__]]
# endif
#endif
#ifndef sudo_noreturn
# if __GNUC_PREREQ__(2, 5)
#  define sudo_noreturn		__attribute__((__noreturn__))
# else
#  define sudo_noreturn
# endif
#endif

/* For malloc-like functions that return uninitialized or zeroed memory. */
#if __GNUC_PREREQ__(2, 96)
# define sudo_malloclike	__attribute__((__malloc__))
#else
# define sudo_malloclike
#endif

/* Compile-time checking for function arguments that must not be NULL. */
#if __GNUC_PREREQ__(3, 3)
# define sudo_attr_nonnull(_a)	__attribute__((__nonnull__ (_a)))
#else
# define sudo_attr_nonnull(_a)
#endif

/* For catching format string mismatches. */
#if __GNUC_PREREQ__(2, 7)
# define sudo_printflike(_f, _v)	__attribute__((__format__ (__printf__, _f, _v))) sudo_attr_nonnull(_f)
# define sudo_printf0like(_f, _v)	__attribute__((__format__ (__printf__, _f, _v)))
# define sudo_attr_fmt_arg(_f)		__attribute__((__format_arg__ (_f)))
#else
# define sudo_printflike(_f, _v)
# define sudo_printf0like(_f, _v)
# define sudo_attr_fmt_arg(_f)
#endif

/* C23 defines a fallthrough attribute, gcc 7.0 and clang 10 have their own. */
#ifdef __has_c_attribute
# if __has_c_attribute(__fallthrough__)
# define FALLTHROUGH		[[__fallthrough__]]
# endif
#endif
#ifndef FALLTHROUGH
# if defined(HAVE_FALLTHROUGH_ATTRIBUTE)
#  define FALLTHROUGH		__attribute__((__fallthrough__))
# else
#  define FALLTHROUGH		do { } while (0)
# endif
#endif

/* Symbol visibility controls. */
#ifdef HAVE_DSO_VISIBILITY
# if defined(__GNUC__)
#  define sudo_dso_public __attribute__((__visibility__("default")))
# elif defined(__SUNPRO_C)
#  define sudo_dso_public __global
# else
#  define sudo_dso_public __declspec(dllexport)
# endif
#else
# define sudo_dso_public
#endif

/* BSD compatibility on some SVR4 systems. */
#ifdef __svr4__
# define BSD_COMP
#endif

/* Enable BSD extensions on systems that have them.  */
#ifndef _BSD_SOURCE
# undef _BSD_SOURCE
#endif

/* Enable OpenBSD extensions on NetBSD.  */
#ifndef _OPENBSD_SOURCE
# undef _OPENBSD_SOURCE
#endif

/* Enable BSD types on IRIX.  */
#ifndef _BSD_TYPES
# undef _BSD_TYPES
#endif

/* Enable Linux-compatible extensions on AIX.  */
#ifndef _LINUX_SOURCE_COMPAT
# undef _LINUX_SOURCE_COMPAT
#endif

/* Enable unlimited getgroups(2) support on macOS. */
#ifndef _DARWIN_UNLIMITED_GETGROUPS
# undef _DARWIN_UNLIMITED_GETGROUPS
#endif

/* Enable prototypes in GCC fixed includes on older systems.  */
#ifndef __USE_FIXED_PROTOTYPES__
# undef __USE_FIXED_PROTOTYPES__
#endif

/* Enable XPG4v2 extensions to POSIX, needed for MSG_WAITALL on older HP-UX.  */
#ifndef _XOPEN_SOURCE_EXTENDED
# undef _XOPEN_SOURCE_EXTENDED
#endif

/* Enable reentrant versions of the standard C API (obsolete).  */
#ifndef _REENTRANT
# undef _REENTRANT
#endif

/* Enable "safer" versions of the standard C API (ISO C11).  */
#ifndef __STDC_WANT_LIB_EXT1__
# undef __STDC_WANT_LIB_EXT1__
#endif

/* Prevent static analyzers from genering bogus memory leak warnings. */
#if defined(__COVERITY__) && !defined(NO_LEAKS)
# define NO_LEAKS
#endif

#endif /* SUDO_CONFIG_H */])<|MERGE_RESOLUTION|>--- conflicted
+++ resolved
@@ -18,11 +18,7 @@
 dnl OR IN CONNECTION WITH THE USE OR PERFORMANCE OF THIS SOFTWARE.
 dnl
 AC_PREREQ([2.70])
-<<<<<<< HEAD
-AC_INIT([sudo], [1.9.12p2], [https://bugzilla.sudo.ws/], [sudo])
-=======
 AC_INIT([sudo], [1.9.13], [https://bugzilla.sudo.ws/], [sudo])
->>>>>>> a80dcc6a
 AC_CONFIG_HEADERS([config.h pathnames.h])
 AC_CONFIG_SRCDIR([src/sudo.c])
 AC_CONFIG_AUX_DIR([scripts])
@@ -4105,347 +4101,10 @@
 	;;
 esac
 
-<<<<<<< HEAD
-dnl
-dnl For fuzz_policy we redefine getaddrinfo() and freeaddrinfo(), but
-dnl this can cause problems with ld.lld when sanitizers are enabled.
-dnl
-AX_CHECK_LINK_FLAG([-Wl,--allow-multiple-definition], [AX_APPEND_FLAG([-Wl,--allow-multiple-definition], [LDFLAGS])])
-
-dnl
-dnl Check for symbol visibility support.
-dnl This test relies on AC_LANG_WERROR
-dnl
-if test -n "$GCC"; then
-    AX_CHECK_COMPILE_FLAG([-fvisibility=hidden], [
-	AC_DEFINE(HAVE_DSO_VISIBILITY)
-	CFLAGS="${CFLAGS} -fvisibility=hidden"
-	LT_LDEXPORTS=
-	LT_LDDEP=
-    ])
-else
-    case "$host_os" in
-	hpux*|hiuxmpp*)
-	    AX_CHECK_COMPILE_FLAG([-Bhidden_def], [
-		# HP-UX cc may not allow __declspec(dllexport) to be
-		# used in conjunction with #pragma HP_DEFINED_EXTERNAL
-		# when redefining standard libc functions.
-		AC_CACHE_CHECK([whether __declspec(dllexport) can be used when overriding libc functions],
-		    [sudo_cv_var_hpux_declspec_libc_function],
-		    [
-			_CFLAGS="$CFLAGS"
-			CFLAGS="${CFLAGS} -Bhidden_def"
-			AC_COMPILE_IFELSE([AC_LANG_SOURCE([[#include <stdlib.h>
-	__declspec(dllexport) char * getenv(const char *n) { return NULL; }]])], [
-			    sudo_cv_var_hpux_declspec_libc_function=yes
-			], [
-			    sudo_cv_var_hpux_declspec_libc_function=no
-			])
-			CFLAGS="$_CFLAGS"
-		    ]
-		)
-		if test "$sudo_cv_var_hpux_declspec_libc_function" = "yes"; then
-		    AC_DEFINE(HAVE_DSO_VISIBILITY)
-		    CFLAGS="${CFLAGS} -Bhidden_def"
-		    LT_LDEXPORTS=
-		    LT_LDDEP=
-		fi
-	    ])
-	    ;;
-	solaris2*)
-	    AX_CHECK_COMPILE_FLAG([-xldscope=hidden], [
-		AC_DEFINE(HAVE_DSO_VISIBILITY)
-		CFLAGS="${CFLAGS} -xldscope=hidden"
-		LT_LDEXPORTS=
-		LT_LDDEP=
-	    ])
-	    ;;
-    esac
-fi
-
-dnl
-dnl Check whether ld supports version scripts (only GNU and Solaris ld).
-dnl If possible, we use this even if the compiler has symbol visibility
-dnl support so we will notice mismatches between the exports file and
-dnl sudo_dso_public annotations in the source code.
-dnl This test relies on AC_LANG_WERROR
-dnl
-if test "$lt_cv_prog_gnu_ld" = "yes"; then
-    AC_CACHE_CHECK([whether ld supports anonymous map files],
-	[sudo_cv_var_gnu_ld_anon_map],
-	[
-	    sudo_cv_var_gnu_ld_anon_map=no
-	    cat > conftest.map <<-EOF
-	    {
-		global: foo;
-		local:  *;
-	    };
-EOF
-	    _CFLAGS="$CFLAGS"
-	    CFLAGS="$CFLAGS $lt_prog_compiler_pic"
-	    _LDFLAGS="$LDFLAGS"
-	    LDFLAGS="$LDFLAGS -fpic -shared -Wl,--version-script,./conftest.map"
-	    AC_LINK_IFELSE([AC_LANG_PROGRAM([[int foo;]], [[]])],
-		[sudo_cv_var_gnu_ld_anon_map=yes])
-	    CFLAGS="$_CFLAGS"
-	    LDFLAGS="$_LDFLAGS"
-	]
-    )
-    if test "$sudo_cv_var_gnu_ld_anon_map" = "yes"; then
-	LT_LDDEP="\$(shlib_map)"; LT_LDEXPORTS="-Wl,--version-script,\$(shlib_map)"
-    fi
-else
-    case "$host_os" in
-	solaris2*)
-	    AC_CACHE_CHECK([whether ld supports anonymous map files],
-		[sudo_cv_var_solaris_ld_anon_map],
-		[
-		    sudo_cv_var_solaris_ld_anon_map=no
-		    cat > conftest.map <<-EOF
-		    {
-			global: foo;
-			local:  *;
-		    };
-EOF
-		    _CFLAGS="$CFLAGS"
-		    CFLAGS="$CFLAGS $lt_prog_compiler_pic"
-		    _LDFLAGS="$LDFLAGS"
-		    LDFLAGS="$LDFLAGS -shared -Wl,-M,./conftest.map"
-		    AC_LINK_IFELSE([AC_LANG_PROGRAM([[int foo;]], [[]])],
-			[sudo_cv_var_solaris_ld_anon_map=yes])
-		    CFLAGS="$_CFLAGS"
-		    LDFLAGS="$_LDFLAGS"
-		]
-	    )
-	    if test "$sudo_cv_var_solaris_ld_anon_map" = "yes"; then
-		LT_LDDEP="\$(shlib_map)"; LT_LDEXPORTS="-Wl,-M,\$(shlib_map)"
-	    fi
-	    ;;
-	hpux*|hiuxmpp*)
-	    AC_CACHE_CHECK([whether ld supports controlling exported symbols],
-		[sudo_cv_var_hpux_ld_symbol_export],
-		[
-		    sudo_cv_var_hpux_ld_symbol_export=no
-		    echo "+e foo" > conftest.opt
-		    _CFLAGS="$CFLAGS"
-		    CFLAGS="$CFLAGS $lt_prog_compiler_pic"
-		    _LDFLAGS="$LDFLAGS"
-		    if test -n "$GCC"; then
-			LDFLAGS="$LDFLAGS -shared -Wl,-c,./conftest.opt"
-		    else
-			LDFLAGS="$LDFLAGS -b -Wl,-c,./conftest.opt"
-		    fi
-		    AC_LINK_IFELSE([AC_LANG_PROGRAM([[int foo;]], [[]])],
-			[sudo_cv_var_hpux_ld_symbol_export=yes])
-		    CFLAGS="$_CFLAGS"
-		    LDFLAGS="$_LDFLAGS"
-		    rm -f conftest.opt
-		]
-	    )
-	    if test "$sudo_cv_var_hpux_ld_symbol_export" = "yes"; then
-		LT_LDDEP="\$(shlib_opt)"; LT_LDEXPORTS="-Wl,-c,\$(shlib_opt)"
-	    fi
-	    ;;
-    esac
-fi
-
-dnl
-dnl Check for -fsanitize support
-dnl This test relies on AC_LANG_WERROR
-dnl
-if test "$enable_sanitizer" != "no"; then
-    AX_CHECK_COMPILE_FLAG([$enable_sanitizer], [
-	AX_APPEND_FLAG([$enable_sanitizer], [ASAN_CFLAGS])
-	AX_APPEND_FLAG([-XCClinker], [ASAN_LDFLAGS])
-	AX_APPEND_FLAG([$enable_sanitizer], [ASAN_LDFLAGS])
-	AX_CHECK_COMPILE_FLAG([-fno-omit-frame-pointer], [
-	    AX_APPEND_FLAG([-fno-omit-frame-pointer], [CFLAGS])
-	])
-	AC_DEFINE(NO_LEAKS)
-	dnl
-	dnl check for libasan.so so we can preload it before sudo_intercept.so
-	dnl gcc links asan dynamically, clang links it statically.
-	dnl
-	case `$CC --version 2>&1` in
-	*gcc*)
-	    libasan=`$CC -print-file-name=libasan.so 2>/dev/null`
-	    if test -n "$libasan" -a X"$libasan" != X"libasan.so"; then
-		# libasan.so may be a linker script
-		libasan="`awk 'BEGIN {lib=ARGV[[1]]} /^INPUT/ {lib=$3} END {print lib}' \"$libasan\"`"
-		SUDO_DEFINE_UNQUOTED(_PATH_ASAN_LIB, "$libasan", [Path to the libasan.so shared library])
-	    fi
-	    ;;
-	esac
-    ], [
-	AC_MSG_ERROR([$CC does not support the $enable_sanitizer flag])
-    ])
-fi
-if test "$enable_fuzzer" = "yes"; then
-    AX_CHECK_COMPILE_FLAG([-fsanitize=fuzzer-no-link], [
-	AX_APPEND_FLAG([-fsanitize=fuzzer-no-link], [ASAN_CFLAGS])
-	AX_APPEND_FLAG([-XCClinker], [ASAN_LDFLAGS])
-	AX_APPEND_FLAG([-fsanitize=fuzzer-no-link], [ASAN_LDFLAGS])
-	if test -z "$FUZZ_ENGINE"; then
-	    FUZZ_ENGINE="-fsanitize=fuzzer"
-	fi
-	AX_CHECK_COMPILE_FLAG([-fno-omit-frame-pointer], [
-	    AX_APPEND_FLAG([-fno-omit-frame-pointer], [CFLAGS])
-	])
-	# Use CFLAGS, not CPPFLAGS to match oss-fuzz behavior
-	AX_APPEND_FLAG([-DFUZZING_BUILD_MODE_UNSAFE_FOR_PRODUCTION], [CFLAGS])
-	AC_DEFINE(NO_LEAKS)
-    ], [
-	AC_MSG_ERROR([$CC does not support the -fsanitize=fuzzer-no-link flag])
-    ])
-else
-    # Not using compiler fuzzing support, link with stub library.
-    FUZZ_ENGINE='$(top_builddir)/lib/fuzzstub/libsudo_fuzzstub.la'
-fi
-
-dnl
-dnl Check for PIE executable support if using gcc.
-dnl This test relies on AC_LANG_WERROR
-dnl
-if test -n "$GCC"; then
-    if test -z "$enable_pie"; then
-	case "$host_os" in
-	    linux*)
-		# Attempt to build with PIE support
-		enable_pie="maybe"
-		;;
-	esac
-    fi
-    if test -n "$enable_pie"; then
-	if test "$enable_pie" = "no"; then
-	    AX_CHECK_COMPILE_FLAG([-fno-pie], [
-		_CFLAGS="$CFLAGS"
-		CFLAGS="$CFLAGS -fno-pie"
-		AX_CHECK_LINK_FLAG([-nopie], [
-		    PIE_CFLAGS="-fno-pie"
-		    PIE_LDFLAGS="-nopie"
-		])
-		CFLAGS="$_CFLAGS"
-	    ])
-	else
-	    AX_CHECK_COMPILE_FLAG([-fPIE], [
-		_CFLAGS="$CFLAGS"
-		CFLAGS="$CFLAGS -fPIE"
-		AX_CHECK_LINK_FLAG([-pie], [
-		    if test "$enable_pie" = "maybe"; then
-			SUDO_WORKING_PIE([enable_pie=yes], [])
-		    fi
-		    if test "$enable_pie" = "yes"; then
-			PIE_CFLAGS="-fPIE"
-			PIE_LDFLAGS="-Wc,-fPIE -pie"
-		    fi
-		])
-		CFLAGS="$_CFLAGS"
-	    ])
-	fi
-    fi
-fi
-if test "$enable_pie" != "yes"; then
-    # Solaris 11.1 and higher supports tagging binaries to use ASLR
-    case "$host_os" in
-	solaris2.1[[1-9]]|solaris2.[[2-9]][[0-9]])
-	    AX_CHECK_LINK_FLAG([-Wl,-z,aslr], [AX_APPEND_FLAG([-Wl,-z,aslr], [PIE_LDFLAGS])])
-	    ;;
-    esac
-fi
-
-dnl
-dnl Check for -fstack-protector and -z relro support
-dnl This test relies on AC_LANG_WERROR
-dnl
-if test "$enable_hardening" != "no" && test "$enable_ssp" != "no"; then
-    AC_CACHE_CHECK([for compiler stack protector support],
-	[sudo_cv_var_stack_protector],
-	[
-	    # Avoid CFLAGS since the compiler might optimize away our test.
-	    # We don't want CPPFLAGS or LIBS to interfere with the test but
-	    # keep LDFLAGS as it may have an rpath needed to find the ssp lib.
-	    _CPPFLAGS="$CPPFLAGS"
-	    _CFLAGS="$CFLAGS"
-	    _LDFLAGS="$LDFLAGS"
-	    _LIBS="$LIBS"
-	    CPPFLAGS=
-	    LIBS=
-
-	    sudo_cv_var_stack_protector="-fstack-protector-strong"
-	    CFLAGS="$sudo_cv_var_stack_protector"
-	    LDFLAGS="$_LDFLAGS $sudo_cv_var_stack_protector"
-	    AC_LINK_IFELSE([
-		AC_LANG_PROGRAM([AC_INCLUDES_DEFAULT],
-		[[char buf[1024]; buf[1023] = '\0';]])
-	    ], [], [
-		sudo_cv_var_stack_protector="-fstack-protector-all"
-		CFLAGS="$sudo_cv_var_stack_protector"
-		LDFLAGS="$_LDFLAGS $sudo_cv_var_stack_protector"
-		AC_LINK_IFELSE([
-		    AC_LANG_PROGRAM([AC_INCLUDES_DEFAULT],
-		    [[char buf[1024]; buf[1023] = '\0';]])
-		], [], [
-		    sudo_cv_var_stack_protector="-fstack-protector"
-		    CFLAGS="$sudo_cv_var_stack_protector"
-		    LDFLAGS="$_LDFLAGS $sudo_cv_var_stack_protector"
-		    AC_LINK_IFELSE([
-			AC_LANG_PROGRAM([AC_INCLUDES_DEFAULT],
-			[[char buf[1024]; buf[1023] = '\0';]])
-		    ], [], [
-			sudo_cv_var_stack_protector=no
-		    ])
-		])
-	    ])
-	    CPPFLAGS="$_CPPFLAGS"
-	    CFLAGS="$_CFLAGS"
-	    LDFLAGS="$_LDFLAGS"
-	    LIBS="$_LIBS"
-	]
-    )
-    if test X"$sudo_cv_var_stack_protector" != X"no"; then
-	HARDENING_CFLAGS="$sudo_cv_var_stack_protector"
-	HARDENING_LDFLAGS="-Wc,$sudo_cv_var_stack_protector"
-    fi
-fi
-if test "$enable_hardening" != "no"; then
-    # The gcc front-end may accept -fstack-clash-protection even if the
-    # machine-specific code does not support it.  We use a test program
-    # with a large stack allocation to try to cause the compiler to
-    # insert the stack clash protection code, or fail if not supported.
-    AC_CACHE_CHECK([whether C compiler supports -fstack-clash-protection],
-	[sudo_cv_check_cflags___fstack_clash_protection],
-	[
-	    _CFLAGS="$CFLAGS"
-	    CFLAGS="$CFLAGS -fstack-clash-protection"
-	    AC_COMPILE_IFELSE([
-		AC_LANG_SOURCE([[int main(int argc, char *argv[]) { char buf[16384], *src = argv[0], *dst = buf; while ((*dst++ = *src++) != '\0') { continue; } return buf[argc]; }]])
-	    ], [sudo_cv_check_cflags___fstack_clash_protection=yes], [sudo_cv_check_cflags___fstack_clash_protection=no])
-	    CFLAGS="$_CFLAGS"
-	]
-    )
-    if test X"$sudo_cv_check_cflags___fstack_clash_protection" = X"yes"; then
-	AX_CHECK_LINK_FLAG([-fstack-clash-protection], [
-	    AX_APPEND_FLAG([-fstack-clash-protection], [HARDENING_CFLAGS])
-	    AX_APPEND_FLAG([-Wc,-fstack-clash-protection], [HARDENING_LDFLAGS])
-	])
-    fi
-
-    AX_CHECK_COMPILE_FLAG([-fcf-protection], [
-	AX_CHECK_LINK_FLAG([-fcf-protection], [
-	    AX_APPEND_FLAG([-fcf-protection], [HARDENING_CFLAGS])
-	    AX_APPEND_FLAG([-Wc,-fcf-protection], [HARDENING_LDFLAGS])
-	])
-    ])
-    AX_CHECK_LINK_FLAG([-Wl,-z,relro], [AX_APPEND_FLAG([-Wl,-z,relro], [LDFLAGS])])
-    AX_CHECK_LINK_FLAG([-Wl,-z,now], [AX_APPEND_FLAG([-Wl,-z,now], [LDFLAGS])])
-    AX_CHECK_LINK_FLAG([-Wl,-z,noexecstack], [AX_APPEND_FLAG([-Wl,-z,noexecstack], [LDFLAGS])])
-fi
-=======
 SUDO_CHECK_PIE_SUPPORT
 SUDO_SYMBOL_VISIBILITY
 SUDO_CHECK_SANITIZER
 SUDO_CHECK_HARDENING
->>>>>>> a80dcc6a
 
 dnl
 dnl Use passwd auth module?
