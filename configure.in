--- conflicted
+++ resolved
@@ -3,11 +3,7 @@
 dnl
 dnl Copyright (c) 1994-1996,1998-2013 Todd C. Miller <Todd.Miller@courtesan.com>
 dnl
-<<<<<<< HEAD
-AC_INIT([sudo], [1.8.6p8], [http://www.sudo.ws/bugs/], [sudo])
-=======
 AC_INIT([sudo], [1.8.7], [http://www.sudo.ws/bugs/], [sudo])
->>>>>>> 8b44c5d4
 AC_CONFIG_HEADER([config.h pathnames.h])
 dnl
 dnl Note: this must come after AC_INIT
@@ -204,10 +200,7 @@
 LT_LDEXPORTS="-export-symbols \$(shlib_exp)"
 LT_LDDEP="\$(shlib_exp)"
 NO_VIZ="-DNO_VIZ"
-<<<<<<< HEAD
-=======
 OS_INIT=os_init_common
->>>>>>> 8b44c5d4
 
 dnl
 dnl Other vaiables
@@ -1596,14 +1589,9 @@
 		# LD_PRELOAD is space-delimited
 		RTLD_PRELOAD_DELIM=" "
 
-<<<<<<< HEAD
-		# For implementing getgrouplist()
-		AC_CHECK_FUNCS(_getgroupsbymember)
-=======
 		# Solaris-specific initialization
 		OS_INIT=os_init_solaris
 		SUDO_OBJS="${SUDO_OBJS} solaris.o"
->>>>>>> 8b44c5d4
 
 		# To get the crypt(3) prototype (so we pass -Wall)
 		OSDEFS="${OSDEFS} -D__EXTENSIONS__"
@@ -1920,11 +1908,6 @@
 		CHECKSHADOW="false"
 		test -z "$with_pam" && AUTH_EXCL_DEF="PAM"
 		: ${with_logincap='maybe'}
-		# PIE is broken on FreeBSD/ia64
-		case "$host_cpu" in
-		ia64*)
-			enable_pie=no;;
-		esac
 		;;
     *-*-*openbsd*)
 		# OpenBSD-specific initialization
@@ -3332,13 +3315,8 @@
 	NO_VIZ=
     ])
 else
-<<<<<<< HEAD
-    case "$host" in
-	*-*-hpux*)
-=======
     case "$host_os" in
 	hpux*)
->>>>>>> 8b44c5d4
 	    AX_CHECK_COMPILE_FLAG([-Bhidden_def], [
 		AC_DEFINE(HAVE_DSO_VISIBILITY)
 		CFLAGS="${CFLAGS} -Bhidden_def"
@@ -3346,11 +3324,7 @@
 		LT_LDDEP=
 	    ])
 	    ;;
-<<<<<<< HEAD
-	*-*-solaris2*)
-=======
 	solaris2*)
->>>>>>> 8b44c5d4
 	    AX_CHECK_COMPILE_FLAG([-xldscope=hidden], [
 		AC_DEFINE(HAVE_DSO_VISIBILITY)
 		CFLAGS="${CFLAGS} -xldscope=hidden"
