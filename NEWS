--- conflicted
+++ resolved
@@ -1,5 +1,3 @@
-<<<<<<< HEAD
-=======
 What's new in Sudo 1.9.15
 
  * Fixed an undefined symbol problem on older versions of macOS
@@ -85,7 +83,6 @@
    longer logged for commands rejected by the sudoers file or an
    approval plugin.
 
->>>>>>> 747c3405
 What's new in Sudo 1.9.14p3
 
  * Fixed a crash with Python 3.12 when the sudo Python python is
