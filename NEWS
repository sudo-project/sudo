<<<<<<< HEAD
=======
What's new in Sudo 1.9.17p2

 * Fixed a bug introduced in sudo 1.9.16 that could result in sudo
   sending SIGHUP to all processes on the system in certain rare
   cases.  The bug could manifest if sudo is running a command in
   a pseudo-terminal, sudo terminates the command due to an internal
   error, and the user's terminal is revoked.  GitHub issue #458.

 * Fixed a bug introduced in sudo 1.9.12 that caused sudo to abort
   when the "intercept" and "intercept_verify" options are enabled
   in sudoers and either the command line arguments or the environment
   contains a string larger than the page size (usually 4096).  This
   only Linux affects systems that support the ptrace_readv_string()
   function.  GitHub issue #453.

 * Fixed a bug in sudo's configure script introduced in sudo 1.9.17
   that prevented mdoc-format man pages from being used on systems
   without the mandoc utility.  Bug #1077.

>>>>>>> aa2498e4
What's new in Sudo 1.9.17p1

 * Fixed CVE-2025-32462.  Sudo's -h (--host) option could be specified
   when running a command or editing a file.  This could enable a
   local privilege escalation attack if the sudoers file allows the
   user to run commands on a different host.

 * Fixed CVE-2025-32463.  An attacker can leverage sudo's -R
   (--chroot) option to run arbitrary commands as root, even if
   they are not listed in the sudoers file.  The chroot support has
   been deprecated an will be removed entirely in a future release.

What's new in Sudo 1.9.17

 * Sudo now uses the NODEV macro consistently. Bug #1074.

 * Fixed a bug where the "ALL" command in a sudoers rule would
   override a previous NOSETENV tag.  Command tags are inherited
   from previous Cmnds in a Cmnd_Spec_List.  There is a special
   case for the SETENV tag with the "ALL" command, where SETENV is
   implied if no explicit SETENV or NOSETENV tag is specified.  This
   special case did not take into account that a NOSETENV tag that
   was inherited should override this behavior.

 * If sudo is run via ssh without a terminal and a password is
   required, it now suggest using ssh's "-t" option.

 * Fixed the display of timeout values in the "sudo -V" output
   on systems without a C99-compliant snprintf() function.

 * Quieted a number of minor Coverity warnings.

 * Fixed a problem running sudo from a serial console on Linux when
   the command is run in a pseudo-terminal (the default).

 * Fixed a crash in sudo which could occur if there was a fatal
   error after the user was validated but before the command was
   actually run.

 * Fixed a number of man page style warnings.  The "lint" make target
   in the docs directory will now run groff with warnings enabled
   if it is available.  Bug #1075.

 * The "ignore_dot" sudoers setting is now on by default.  There
   is now a "--disable-ignore-dot" configure option to disable it.
   The "--with-ignore-dot" configure option has been deprecated.

 * Fixed a problem with the "pwfeedback" option where an initial
   backspace would reduce the maximum length allowed for the password.
   GitHub issue #439.

 * Fixed minor grammar and spelling problems in the man pages.

 * Fixed a bug where a user could avoid entering a password for
   "sudo -l command" if they specified their own user or group name
   via the "-u" or "-g" options.

 * Avoid potential password guessing based on timing attacks on
   the strcmp() function on systems without PAM or a crypt() function
   where plaintext passwords are stored in the shadow password file.

 * Fixed a potential information leak where "sudo -l command" could
   be used to determine whether an executable exists in a directory
   that they do not have search access to.

 * Sudo uses TCSAFLUSH, not TCSADRAIN, when disabling echo once
   again.  A long time ago sudo changed from using TCSAFLUSH to
   TCSADRAIN due to some systems having bugs related to TCSAFLUSH.
   That should no longer be a concern.  Using TCSAFLUSH ensures
   that password input that has been received by the kernel, but
   not yet read by sudo, will be discarded and not echoed.

 * Added the SUDO_TTY environment variable if the user has a terminal.
   This can be used to find the user's original tty device when sudo
   runs the command in its own pseudo-terminal.  GitHub issue #447.

 * New Cantonese translation for sudo.

What's new in Sudo 1.9.16p2

 * Sudo now passes the terminal device number to the policy plugin
   even if it cannot resolve it to a path name.  This allows sudo
   to run without warnings in a chroot jail when the terminal device
   files are not present. GitHub issue #421.

 * On Linux systems, sudo will now attempt to use the symbolic links
   in /proc/self/fd/{0,1,2} when resolving the terminal device
   number.  This can allow sudo to map a terminal device to its
   path name even when /dev/pts is not mounted in a chroot jail.

 * Fixed compilation errors with gcc and clang in C23 mode.
   C23 no longer supports functions with unspecified arguments.

What's new in Sudo 1.9.16p1

 * Fixed the test for cross-compiling when checking for C99 snprintf().
   The changes made to the test in sudo 1.9.16 resulted in a different
   problem.  GitHub issue #386.

 * Fixed the date used by the exit record in sudo-format log files.
   This was a regression introduced in sudo 1.9.16 and only affected
   file-based logs, not syslog. GitHub issue #405.

 * Fixed the root cause of the "unable to find terminal name for
   device" message when running sudo on AIX when no terminal is
   present.  In sudo 1.9.16 this was turned from a debug message
   into a warning.  GitHub issue #408

 * When a duplicate alias is found in the sudoers file, the warning
   message now includes the file and line number of the previous
   definition.

 * Added support for the --with-secure-path-value=no configure
   option to allow packagers to ship the default sudoers file with
   the secure path line commented out.

 * Sudo no longer sends mail when a user runs "sudo -nv" or "sudo -nl",
   even if "mail_badpass" or "mail_always" are set.  Sudo already
   avoids logging to a file or syslog in this case.  Bug #1072.

What's new in Sudo 1.9.16

 * Added the "cmddenial_message" sudoers option to provide additional
   information to the user when a command is denied by the sudoers
   policy.  The default message is still displayed.

 * The time stamp used for file-based logs is now more consistent
   with the time stamp produced by syslog.  GitHub issues #327.

 * Sudo will now warn the user if it can detect the user's terminal
   but cannot determine the path to the terminal device.  The sudoers
   time stamp file will now use the terminal device number directly.
   GitHub issue #329.

 * The embedded copy of zlib has been updated to version 1.3.1.

 * Improved error handling if generating the list of signals and signal
   names fails at build time.

 * Fixed a compilation issue on Linux systems without process_vm_readv().

 * Fixed cross-compilation with WolfSSL.

 * Added a "json_compact" value for the sudoers "log_format" option
   which can be used when logging to a file.  The existing "json"
   value has been aliased to "json_pretty".  In a future release,
   "json" will be an alias for "json_compact".  GitHub issue #357.

 * A new "pam_silent" sudoers option has been added which may be
   negated to avoid suppressing output from PAM authentication modules.
   GitHub issue #216.

 * Fixed several cvtsudoers JSON output problems.
   GitHub issues #369, #370, #371, #373, #381.

 * When sudo runs a command in a pseudo-terminal and the user's
   terminal is revoked, the pseudo-terminal's foreground process
   group will now receive SIGHUP before the terminal is revoked.
   This emulates the behavior of the session leader exiting and is
   consistent with what happens when, for example, an ssh session
   is closed.  GitHub issue #367.

 * Fixed "make test" with Python 3.12.  GitHub issue #374.

 * In schema.ActiveDirectory, fixed the quoting in the example command.
   GitHub issue #376.

 * Paths specified via a Chdir_Spec or Chroot_Spec in sudoers may
   now be double-quoted.

 * Sudo insults are now included by default, but disabled unless
   the --with-insults configure option is specified or the "insults"
   sudoers option is enabled.

 * The default sudoers file now enables the "secure_path" option by
   default and preserves the EDITOR, VISUAL, and SUDO_EDITOR environment
   variables when running visudo.  The new --with-secure-path-value
   configure option can be used to set the value of "secure_path" in
   the default sudoers file.  GitHub issue #387.

 * A sudoers schema for IBM Directory Server (aka IBM Tivoli Directory
   Server, IBM Security Directory Server, and IBM Security Verify
   Directory) is now included.

 * When cross-compiling sudo, the configure script now assumes that
   the snprintf() function is C99-compliant if the C compiler
   supports the C99 standard.  Previously, configure would use
   sudo's own snprintf() when cross-compiling.  GitHub issue #386.

What's new in Sudo 1.9.15p5

 * Fixed evaluation of the "lecture", "listpw", "verifypw", and
   "fdexec" sudoers Defaults settings when used without an explicit
   value.  Previously, if specified without a value they were
   evaluated as boolean "false", even when the negation operator
   ('!') was not present.

 * Fixed a bug introduced in sudo 1.9.14 that prevented LDAP
   netgroup queries using the NETGROUP_BASE setting from being
   performed.

 * Sudo will now transparently rename a user's lecture file from
   the older name-based path to the newer user-ID-based path.
   GitHub issue #342.

 * Fixed a bug introduced in sudo 1.9.15 that could cause a memory
   allocation failure if sysconf(_SC_LOGIN_NAME_MAX) fails.  Bug #1066.

What's new in Sudo 1.9.15p4

 * Fixed a bug introduced in sudo 1.9.15 that could prevent a user's
   privileges from being listed by "sudo -l" if the sudoers entry
   in /etc/nsswitch.conf contains "[SUCCESS=return]".  This did not
   affect the ability to run commands via sudo.  Bug #1063.

What's new in Sudo 1.9.15p3

 * Always disable core dumps when sudo sends itself a fatal signal.
   Fixes a problem where sudo could potentially dump core dump when
   it re-sends the fatal signal to itself.  This is only an issue
   if the command received a signal that would normally result in
   a core dump but the command did not actually dump core.

 * Fixed a bug matching a command with a relative path name when
   the sudoers rule uses shell globbing rules for the path name.
   Bug #1062.

 * Permit visudo to be run even if the local host name is not set.
   GitHub issue #332.

 * Fixed an editing error introduced in sudo 1.9.15 that could
   prevent sudoreplay from replaying sessions correctly.
   GitHub issue #334.

 * Fixed a bug introduced in sudo 1.9.15 where "sudo -l > /dev/null"
   could hang on Linux systems.  GitHub issue #335.

 * Fixed a bug introduced in sudo 1.9.15 where Solaris privileges
   specified in sudoers were not applied to the command being run.

What's new in Sudo 1.9.15p2

 * Fixed a bug on BSD systems where sudo would not restore the
   terminal settings on exit if the terminal had parity enabled.
   GitHub issue #326.

What's new in Sudo 1.9.15p1

 * Fixed a bug introduced in sudo 1.9.15 that prevented LDAP-based
   sudoers from being able to read the ldap.conf file.
   GitHub issue #325.

What's new in Sudo 1.9.15

 * Fixed an undefined symbol problem on older versions of macOS
   when "intercept" or "log_subcmds" are enabled in sudoers.
   GitHub issue #276.

 * Fixed "make check" failure related to getpwent(3) wrapping
   on NetBSD.

 * Fixed the warning message for "sudo -l command" when the command
   is not permitted.  There was a missing space between "list" and
   the actual command due to changes in sudo 1.9.14.

 * Fixed a bug where output could go to the wrong terminal if
   "use_pty" is enabled (the default) and the standard input, output
   or error is redirected to a different terminal.  Bug #1056.

 * The visudo utility will no longer create an empty file when the
   specified sudoers file does not exist and the user exits the
   editor without making any changes.  GitHub issue #294.

 * The AIX and Solaris sudo packages on www.sudo.ws now support
   "log_subcmds" and "intercept" with both 32-bit and 64-bit
   binaries.  Previously, they only worked when running binaries
   with the same word size as the sudo binary.  GitHub issue #289.

 * The sudoers source is now logged in the JSON event log.  This
   makes it possible to tell which rule resulted in a match.

 * Running "sudo -ll command" now produces verbose output that
   includes matching rule as well as the path to the sudoers file
   the matching rule came from.  For LDAP sudoers, the name of the
   matching sudoRole is printed instead.

 * The embedded copy of zlib has been updated to version 1.3.

 * The sudoers plugin has been modified to make it more resilient
   to ROWHAMMER attacks on authentication and policy matching.
   This addresses CVE-2023-42465.

 * The sudoers plugin now constructs the user time stamp file path
   name using the user-ID instead of the user name.  This avoids a
   potential problem with user names that contain a path separator
   ('/') being interpreted as part of the path name.  A similar
   issue in sudo-rs has been assigned CVE-2023-42456.

 * A path separator ('/') in a user, group or host name is now
   replaced with an underbar character ('_') when expanding escapes
   in @include and @includedir directives as well as the "iolog_file"
   and "iolog_dir" sudoers Default settings.

 * The "intercept_verify" sudoers option is now only applied when
   the "intercept" option is set in sudoers.  Previously, it was
   also applied when "log_subcmds" was enabled.  Sudo 1.9.14
   contained an incorrect fix for this.  Bug #1058.

 * Changes to terminal settings are now performed atomically, where
   possible.  If the command is being run in a pseudo-terminal and
   the user's terminal is already in raw mode, sudo will not change
   the user's terminal settings.  This prevents concurrent sudo
   processes from restoring the terminal settings to the wrong values.
   GitHub issue #312.

 * Reverted a change from sudo 1.9.4 that resulted in PAM session
   modules being called with the environment of the command to be
   run instead of the environment of the invoking user.
   GitHub issue #318.

 * New Indonesian translation from translationproject.org.

 * The sudo_logsrvd server will now raise its open file descriptor
   limit to the maximum allowed value when it starts up.  Each
   connection can require up to nine open file descriptors so the
   default soft limit may be too low.

 * Better log message when rejecting a command if the "intercept"
   option is enabled and the "intercept_allow_setid" option is
   disabled.  Previously, "command not allowed" would be logged and
   the user had no way of knowing what the actual problem was.

 * Sudo will now log the invoking user's environment as "submitenv"
   in the JSON logs.  The command's environment ("runenv") is no
   longer logged for commands rejected by the sudoers file or an
   approval plugin.

What's new in Sudo 1.9.14p3

 * Fixed a crash with Python 3.12 when the sudo Python plugin is
   unloaded.  This only affects "make check" for the Python plugin.

 * Adapted the sudo Python plugin test output to match Python 3.12.

What's new in Sudo 1.9.14p2

 * Fixed a crash on Linux systems introduced in version 1.9.14 when
   running a command with a NULL argv[0] if "log_subcmds" or
   "intercept" is enabled in sudoers.

 * Fixed a problem with "stair-stepped" output when piping or
   redirecting the output of a sudo command that takes user input.

 * Fixed a bug introduced in sudo 1.9.14 that affects matching
   sudoers rules containing a Runas_Spec with an empty Runas user.
   These rules should only match when sudo's -g option is used but
   were matching even without the -g option.  GitHub issue #290.

What's new in Sudo 1.9.14p1

 * Fixed an invalid free bug in sudo_logsrvd that was introduced
   in version 1.9.14 which could cause sudo_logsrvd to crash.

 * The sudoers plugin no longer tries to send the terminal name
   to the log server when no terminal is present.  This bug was
   introduced in version 1.9.14.

What's new in Sudo 1.9.14

 * Fixed a bug where if the "intercept" or "log_subcmds" sudoers
   option was enabled and a sub-command was run where the first
   entry of the argument vector didn't match the command being run.
   This resulted in commands like "sudo su -" being killed due to
   the mismatch.  Bug #1050.

 * The sudoers plugin now canonicalizes command path names before
   matching (where possible).  This fixes a bug where sudo could
   execute the wrong path if there are multiple symbolic links with
   the same target and the same base name in sudoers that a user is
   allowed to run.  GitHub issue #228.

 * Improved command matching when a chroot is specified in sudoers.
   The sudoers plugin will now change the root directory id needed
   before performing command matching.  Previously, the root directory
   was simply prepended to the path that was being processed.

 * When NETGROUP_BASE is set in the ldap.conf file, sudo will now
   perform its own netgroup lookups of the host name instead of
   using the system innetgr(3) function.  This guarantees that user
   and host netgroup lookups are performed using  the same LDAP
   server (or servers).

 * Fixed a bug introduced in sudo 1.9.13 that resulted in a missing
   " ; " separator between environment variables and the command
   in log entries.

 * The visudo utility now displays a warning when it ignores a file
   in an include dir such as /etc/sudoers.d.

 * When running a command in a pseudo-terminal, sudo will initialize
   the terminal settings even if it is the background process.
   Previously, sudo only initialized the pseudo-terminal when running
   in the foreground.  This fixes an issue where a program that
   checks the window size would read the wrong value when sudo was
   running in the background.

 * Fixed a bug where only the first two digits of the TSID field
   being was logged.  Bug #1046.

 * The "use_pty" sudoers option is now enabled by default.  To
   restore the historic behavior where a command is run in the
   user's terminal, add "Defaults !use_pty" to the sudoers file.
   GitHub issue #258.

 * Sudo's "-b" option now works when the command is run in a
   pseudo-terminal.

 * When disabling core dumps, sudo now only modifies the soft limit
   and leaves the hard limit as-is.  This avoids problems on Linux
   when sudo does not have CAP_SYS_RESOURCE, which may be the case
   when run inside a container.  GitHub issue #42.

 * Sudo configuration file paths have been converted to colon-separated
   lists of paths.  This makes it possible to have configuration
   files on a read-only file system while still allowing for local
   modifications in a different (writable) directory.  The new
   --enable-adminconf configure option can be used to specify a
   directory that is searched for configuration files in preference
   to the sysconfdir (which is usually /etc).

 * The NETGROUP_QUERY ldap.conf parameter can now be disabled for
   LDAP servers that do not support querying the nisNetgroup object
   by its nisNetgroupTriple attribute, while still allowing sudo to
   query the LDAP server directly to determine netgroup membership.

 * Fixed a long-standing bug where a sudoers rule without an explicit
   runas list allowed the user to run a command as root and any
   group instead of just one of the groups that root is a member
   of.  For example, a rule such as "myuser ALL = ALL" would permit
   "sudo -u root -g othergroup" even if root did not belong to
   "othergroup".

 * Fixed a bug where a sudoers rule with an explicit runas list
   allowed a user to run sudo commands as themselves.  For example,
   a rule such as "myuser ALL = (root) ALL", "myuser" should only
   allow commands to be run as root (optionally using one of root's
   groups).  However, the rule also allowed the user to run
   "sudo -u myuser -g myuser command".

 * Fixed a bug that prevented the user from specifying a group on
   the command line via "sudo -g" if the rule's Runas_Spec contained
   a Runas_Alias.

 * Sudo now requires a C compiler that conforms to ISO C99 or higher
   to build.

What's new in Sudo 1.9.13p3

 * Fixed a bug introduced in sudo 1.9.13 that caused a syntax error
   when "list" was used as a user or host name.  GitHub issue #246.

 * Fixed a bug that could cause sudo to hang when running a command
   in a pseudo-terminal when there is still input buffered after a
   command has exited.

 * Fixed "sudo -U otheruser -l command".  This is a regression in
   sudo 1.9.13.  GitHub issue #248.

 * Fixed "sudo -l command args" when matching a command in sudoers
   with command line arguments.  This is a regression in sudo 1.9.13.
   GitHub issue #249.

What's new in Sudo 1.9.13p2

 * Fixed the --enable-static-sudoers option, broken in sudo 1.9.13.
   GitHub issue #245.

 * Fixed a potential double-free bug when matching a sudoers rule
   that contains a per-command chroot directive (CHROOT=dir).  This
   bug was introduced in sudo 1.9.8.

What's new in Sudo 1.9.13p1

 * Fixed a typo in the configure script that resulted in a line
   like "]: command not found" in the output.  GitHub issue #238.

 * Corrected the order of the C23 [[noreturn]] attribute in function
   prototypes.  This fixes a build error with GCC 13.  GitHub issue
   #239.

 * The "check" make target misbehaved when there was more than
   one version of the UTF-8 C locale in the output of "locale -a".
   GitHub issue #241.

 * Removed a dependency on the AC_SYS_YEAR2038 macro in configure.ac.
   This was added in autoconf 2.72 but sudo's configure.ac only
   required autoconf 2.70.

 * Relaxed the autoconf version requirement to version 2.69.

What's new in Sudo 1.9.13

 * Fixed a bug running relative commands via sudo when "log_subcmds"
   is enabled.  GitHub issue #194.

 * Fixed a signal handling bug when running sudo commands in a shell
   script.  Signals were not being forwarded to the command when
   the sudo process was not run in its own process group.

 * Fixed a bug in cvtsudoers' LDIF parsing when the file ends without
   a newline and a backslash is the last character of the file.

 * Fixed a potential use-after-free bug with cvtsudoers filtering.
   GitHub issue #198.

 * Added a reminder to the default lecture that the password will
   not echo. This line is only displayed when the pwfeedback option
   is disabled. GitHub issue #195.

 * Fixed potential memory leaks in error paths.  GitHub issues #199,
   #202.

 * Fixed potential NULL dereferences on memory allocation failure.
   GitHub issues #204, #211.

 * Sudo now uses C23-style attributes in function prototypes instead
   of gcc-style attributes if supported.

 * Added a new "list" pseudo-command in sudoers to allow a user to
   list another user's privileges.  Previously, only root or a user
   with the ability to run any command as either root or the target
   user on the current host could use the -U option.  This also
   includes a fix to the log entry when a user lacks permission to
   run "sudo -U otheruser -l command".  Previously, the logs would
   indicate that the user tried to run the actual command, now the
   log entry includes the list operation.

 * JSON logging now escapes control characters if they happen to
   appear in the command or environment.

 * New Albanian translation from translationproject.org.

 * Regular expressions in sudoers or logsrvd.conf may no longer
   contain consecutive repetition operators.  This is implementation-
   specific behavior according to POSIX, but some implementations
   will allocate excessive amounts of memory.  This mainly affects
   the fuzzers.

 * Sudo now builds AIX-style shared libraries and dynamic shared
   objects by default instead of svr4-style. This means that the
   default sudo plugins are now .a (archive) files that contain a
   .so shared object file instead of bare .so files.  This was done
   to improve compatibility with the AIX Freeware ecosystem,
   specifically, the AIX Freeware build of OpenSSL.  Sudo will still
   load svr4-style .so plugins and if a .so file is requested,
   either via sudo.conf or the sudoers file, and only the .a file
   is present, sudo will convert the path from plugin.so to
   plugin.a(plugin.so) when loading it.  This ensures compatibility
   with existing configurations.  To restore the old, pre-1.9.13
   behavior, run configure using the --with-aix-soname=svr4 option.

 * Sudo no longer checks the ownership and mode of the plugins that
   it loads.  Plugins are configured via either the sudo.conf or
   sudoers file which are trusted configuration files.  These checks
   suffered from time-of-check versus time-of-use race conditions and
   complicate loading plugins that are not simple paths.  Ownership
   and mode checks are still performed when loading the sudo.conf
   and sudoers files, which do not suffer from race conditions.
   The sudo.conf "developer_mode" setting is no longer used.

 * Control characters in sudo log messages and "sudoreplay -l"
   output are now escaped in octal format.  Space characters in the
   command path are also escaped.  Command line arguments that
   contain spaces are surrounded by single quotes and any literal
   single quote or backslash characters are escaped with a backslash.
   This makes it possible to distinguish multiple command line
   arguments from a single argument that contains spaces.

 * Improved support for DragonFly BSD which uses a different struct
   procinfo than either FreeBSD or 4.4BSD.

 * Fixed a compilation error on Linux arm systems running older
   kernels that may not define EM_ARM in linux/elf-em.h.
   GitHub issue #232.

 * Fixed a compilation error when LDFLAGS contains -Wl,--no-undefined.
   Sudo will now link using -Wl,--no-undefined by default if possible.
   GitHub issue #234.

 * Fixed a bug executing a command with a very long argument vector
   when "log_subcmds" or "intercept" is enabled on a system where
   "intercept_type" is set to "trace".  GitHub issue #194.

 * When sudo is configured to run a command in a pseudo-terminal
   but the standard input is not connected to a terminal, the command
   will now be run as a background process.  This works around a
   problem running sudo commands in the background from a shell
   script where changing the terminal to raw mode could interfere
   with the interactive shell that ran the script.
   GitHub issue #237.

 * A missing include file in sudoers is no longer a fatal error
   unless the error_recovery plugin argument has been set to false.

What's new in Sudo 1.9.12p2

 * Fixed a compilation error on Linux/aarch64.  GitHub issue #197.

 * Fixed a potential crash introduced in the fix for GitHub issue #134.
   If a user's sudoers entry did not have any RunAs user's set,
   running "sudo -U otheruser -l" would dereference a NULL pointer.

 * Fixed a bug introduced in sudo 1.9.12 that could prevent sudo
   from creating a I/O files when the "iolog_file" sudoers setting
   contains six or more Xs.

 * Fixed a compilation issue on AIX with the native compiler.
   GitHub issue #231.

 * Fixed CVE-2023-22809, a flaw in sudo's -e option (aka sudoedit)
   that could allow a malicious user with sudoedit privileges to
   edit arbitrary files.

What's new in Sudo 1.9.12p1

 * Sudo's configure script now does a better job of detecting when
   the -fstack-clash-protection compiler option does not work.
   GitHub issue #191.

 * Fixed CVE-2022-43995, a potential out-of-bounds write for passwords
   smaller than 8 characters when passwd authentication is enabled.
   This does not affect configurations that use other authentication
   methods such as PAM, AIX authentication or BSD authentication.

 * Fixed a build error with some configurations compiling host_port.c.

What's new in Sudo 1.9.12

 * Fixed a bug in the ptrace-based intercept mode where the current
   working directory could include garbage at the end.

 * Fixed a compilation error on systems that lack the stdint.h
   header.  Bug #1035

 * Fixed a bug when logging the command's exit status in intercept
   mode.  The wrong command could be logged with the exit status.

 * For ptrace-based intercept mode, sudo will now attempt to
   verify that the command path name, arguments and environment
   have not changed from the time when they were authorized by the
   security policy.  The new "intercept_verify" sudoers setting can
   be used to control this behavior.

 * Fixed running commands with a relative path (e.g., ./foo) in
   intercept mode.  Previously, this would fail if sudo's current
   working directory was different from that of the command.

 * Sudo now supports passing the execve(2) system call the NULL
   pointer for the `argv` and/or `envp` arguments when in intercept
   mode.  Linux treats a NULL pointer like an empty array.

 * The sudoers LDAP schema now allows sudoUser, sudoRunasUser and
   sudoRunasGroup to include UTF-8 characters, not just 7-bit ASCII.

 * Fixed a problem with "sudo -i" on SELinux when the target user's
   home directory is not searchable by sudo.  GitHub issue #160.

 * Neovim has been added to the list of visudo editors that support
   passing the line number on the command line.

 * Fixed a bug in sudo's SHA384 and SHA512 message digest padding.

 * Added a new "-N" (--no-update) command line option to sudo which
   can be used to prevent sudo from updating the user's cached
   credentials.  It is now possible to determine whether or not a
   user's cached credentials are currently valid by running:

	$ sudo -Nnv

   and checking the exit value.  One use case for this is to indicate
   in a shell prompt that sudo is "active" for the user.

 * PAM approval modules are no longer invoked when running sub-commands
   in intercept mode unless the "intercept_authenticate" option is set.
   There is a substantial performance penalty for calling into PAM
   for each command run.  PAM approval modules are still called for
   the initial command.

 * Intercept mode on Linux now uses process_vm_readv(2) and
   process_vm_writev(2) if available.

 * The XDG_CURRENT_DESKTOP environment variable is now preserved
   by default.  This makes it possible for graphical applications
   to choose the correct theme when run via sudo.

 * On 64-bit systems, if sudo fails to load a sudoers group plugin,
   it will use system-specific heuristics to try to locate a 64-bit
   version of the plugin.

 * The cvtsudoers manual now documents the JSON and CSV output
   formats.  GitHub issue #172.

 * Fixed a bug where sub-commands were not being logged to a remote
   log server when log_subcmds was enabled.  GitHub issue #174.

 * The new log_stdin, log_stdout, log_stderr, log_ttyin, and log_ttyout
   sudoers settings can be used to support more fine-grained I/O logging.
   The sudo front-end no longer allocates a pseudo-terminal when running
   a command if the I/O logging plugin requests logging of stdin, stdout,
   or stderr but not terminal input/output.

 * Quieted a libgcrypt run-time initialization warning.
   This fixes Debian bug #1019428 and Ubuntu bug #1397663.

 * Fixed a bug in visudo that caused literal backslashes to be removed
   from the EDITOR environment variable.  GitHub issue #179.

 * The sudo Python plugin now implements the "find_spec" method instead
   of the deprecated "find_module".  This fixes a test failure when
   a newer version of setuptools that doesn't include "find_module" is
   found on the system.

 * Fixed a bug introduced in sudo 1.9.9 where sudo_logsrvd created
   the process ID file, usually /var/run/sudo/sudo_logsrvd.pid, as
   a directory instead of a plain file.  The same bug could result
   in I/O log directories that end in six or more X's being created
   literally in addition to the name being used as a template for
   the mkdtemp(3) function.

 * Fixed a long-standing bug where a sudoers rule with a command
   line argument of "", which indicates the command may be run with
   no arguments, would also match a literal "" on the command line.
   GitHub issue #182.

 * Added the -I option to visudo which only edits the main sudoers
   file.  Include files are not edited unless a syntax error is found.

 * Fixed "sudo -l -U otheruser" output when the runas list is empty.
   Previously, sudo would list the invoking user instead of the
   list user.  GitHub issue #183.

 * Fixed the display of command tags and options in "sudo -l" output
   when the RunAs user or group changes.  A new line is started for
   RunAs changes which means we need to display the command tags
   and options again.  GitHub issue #184.

 * The sesh helper program now uses getopt_long(3) to parse the
   command line options.

 * The embedded copy of zlib has been updated to version 1.2.13.

 * Fixed a bug that prevented event log data from being sent to the
   log server when I/O logging was not enabled.  This only affected
   systems without PAM or configurations where the pam_session and
   pam_setcred options were disabled in the sudoers file.

 * Fixed a bug where "sudo -l" output included a carriage return
   after the newline.  This is only needed when displaying to a
   terminal in raw mode.  Bug #1042.

What's new in Sudo 1.9.11p3

 * Fixed "connection reset" errors on AIX when running shell scripts
   with the "intercept" or "log_subcmds" sudoers options enabled.
   Bug #1034.

 * Fixed very slow execution of shell scripts when the "intercept"
   or "log_subcmds" sudoers options are set on systems that enable
   Nagle's algorithm on the loopback device, such as AIX.
   Bug #1034.

What's new in Sudo 1.9.11p2

 * Fixed a compilation error on Linux/x86_64 with the x32 ABI.

 * Fixed a regression introduced in 1.9.11p1 that caused a warning
   when logging to sudo_logsrvd if the command returned no output.

What's new in Sudo 1.9.11p1

 * Correctly handle EAGAIN in the I/O read/right events.  This fixes
   a hang seen on some systems when piping a large amount of data
   through sudo, such as via rsync.  Bug #963.

 * Changes to avoid implementation or unspecified behavior when
   bit shifting signed values in the protobuf library.

 * Fixed a compilation error on Linux/aarch64.

 * Fixed the configure check for seccomp(2) support on Linux.

 * Corrected the EBNF specification for tags in the sudoers manual
   page.  GitHub issue #153.

What's new in Sudo 1.9.11

 * Fixed a crash in the Python module with Python 3.9.10 on some
   systems.  Additionally, "make check" now passes for Python 3.9.10.

 * Error messages sent via email now include more details, including
   the file name and the line number and column of the error.
   Multiple errors are sent in a single message.  Previously, only
   the first error was included.

 * Fixed logging of parse errors in JSON format.  Previously,
   the JSON logger would not write entries unless the command and
   runuser were set.  These may not be known at the time a parse
   error is encountered.

 * Fixed a potential crash parsing sudoers lines larger than twice
   the value of LINE_MAX on systems that lack the getdelim() function.

 * The tests run by "make check" now unset the LANGUAGE environment
   variable.  Otherwise, localization strings will not match if
   LANGUAGE is set to a non-English locale.  Bug #1025.

 * The "starttime" test now passed when run under Debian faketime.
   Bug #1026.

 * The Kerberos authentication module now honors the custom password
   prompt if one has been specified.

 * The embedded copy of zlib has been updated to version 1.2.12.

 * Updated the version of libtool used by sudo to version 2.4.7.

 * Sudo now defines _TIME_BITS to 64 on systems that define __TIMESIZE
   in the header files (currently only GNU libc).  This is required
   to allow the use of 64-bit time values on some 32-bit systems.

 * Sudo's "intercept" and "log_subcmds" options no longer force the
   command to run in its own pseudo-terminal.  It is now also
   possible to intercept the system(3) function.

 * Fixed a bug in sudo_logsrvd when run in store-first relay mode
   where the commit point messages sent by the server were incorrect
   if the command was suspended or received a window size change
   event.

 * Fixed a potential crash in sudo_logsrvd when the "tls_dhparams"
   configuration setting was used.

 * The "intercept" and "log_subcmds" functionality can now use
   ptrace(2) on Linux systems that support seccomp(2) filtering.
   This has the advantage of working for both static and dynamic
   binaries and can work with sudo's SELinux RBAC mode.  The following
   architectures are currently supported: i386, x86_64, aarch64,
   arm, mips (log_subcmds only), powerpc, riscv, and s390x.  The
   default is to use ptrace(2) where possible; the new "intercept_type"
   sudoers setting can be used to explicitly set the type.

 * New Georgian translation from translationproject.org.

 * Fixed creating packages on CentOS Stream.

 * Fixed a bug in the intercept and log_subcmds support where
   the execve(2) wrapper was using the current environment instead
   of the passed environment pointer.  Bug #1030.

 * Added AppArmor integration for Linux.  A sudoers rule can now
   specify an APPARMOR_PROFILE option to run a command confined by
   the named AppArmor profile.

 * Fixed parsing of the "server_log" setting in sudo_logsrvd.conf.
   Non-paths were being treated as paths and an actual path was
   treated as an error.

What's new in Sudo 1.9.10

 * Added new "log_passwords" and "passprompt_regex" sudoers options.
   If "log_passwords" is disabled, sudo will attempt to prevent passwords
   from being logged.  If sudo detects any of the regular expressions in
   the "passprompt_regex" list in the terminal output, sudo will log '*'
   characters instead of the terminal input until a newline or carriage
   return is found in the input or an output character is received.

 * Added new "log_passwords" and "passprompt_regex" settings to
   sudo_logsrvd that operate like the sudoers options when logging
   terminal input.

 * Fixed several few bugs in the cvtsudoers utility when merging
   multiple sudoers sources.

 * Fixed a bug in sudo_logsrvd when parsing the sudo_logsrvd.conf
   file, where the "retry_interval" in the [relay] section was not
   being recognized.

 * Restored the pre-1.9.9 behavior of not performing authentication
   when sudo's -n option is specified.  A new "noninteractive_auth"
   sudoers option has been added to enable PAM authentication in
   non-interactive mode.  GitHub issue #131.

 * On systems with /proc, if the /proc/self/stat (Linux) or
   /proc/pid/psinfo (other systems) file is missing or invalid,
   sudo will now check file descriptors 0-2 to determine the user's
   terminal.  Bug #1020.

 * Fixed a compilation problem on Debian kFreeBSD.  Bug #1021.

 * Fixed a crash in sudo_logsrvd when running in relay mode if
   an alert message is received.

 * Fixed an issue that resulting in "problem with defaults entries"
   email to be sent if a user ran sudo when the sudoers entry in
   the nsswitch.conf file includes "sss" but no sudo provider is
   configured in /etc/sssd/sssd.conf.  Bug #1022.

 * Updated the warning displayed when the invoking user is not
   allowed to run sudo.  If sudo has been configured to send mail
   on failed attempts (see the mail_* flags in sudoers), it will
   now print "This incident has been reported to the administrator."
   If the "mailto" or "mailerpath" sudoers settings are disabled,
   the message will not be printed and no mail will be sent.
   GitHub issue #48.

 * Fixed a bug where the user-specified command timeout was not
   being honored if the sudoers rule did not also specify a timeout.

 * Added support for using POSIX extended regular expressions in
   sudoers rules.  A command and/or arguments in sudoers are treated
   as a regular expression if they start with a '^' character and
   end with a '$'.  The command and arguments are matched separately,
   either one (or both) may be a regular expression.
   Bug #578, GitHub issue #15.

 * A user may now only run "sudo -U otheruser -l" if they have a
   "sudo ALL" privilege where the RunAs user contains either "root"
   or "otheruser".  Previously, having "sudo ALL" was sufficient,
   regardless of the RunAs user.  GitHub issue #134.

 * The sudo lecture is now displayed immediately before the password
   prompt.  As a result, sudo will no longer display the lecture
   unless the user needs to enter a password.  Authentication methods
   that don't interact with the user via a terminal do not trigger
   the lecture.

 * Sudo now uses its own closefrom() emulation on Linux systems.
   The glibc version may not work in a chroot jail where /proc is
   not available.  If close_range(2) is present, it will be used
   in preference to /proc/self/fd.

What's new in Sudo 1.9.9

 * Sudo can now be built with OpenSSL 3.0 without generating warnings
   about deprecated OpenSSL APIs.

 * A digest can now be specified along with the "ALL" command in
   the LDAP and SSSD back-ends.  Sudo 1.9.0 introduced support for
   this in the sudoers file but did not include corresponding changes
   for the other back-ends.

 * visudo now only warns about an undefined alias or a cycle in an
   alias once for each alias.

 * The sudoRole cn was truncated by a single character in warning messages.
   GitHub issue #115.

 * The cvtsudoers utility has new --group-file and --passwd-file options
   to use a custom passwd or group file when the --match-local option is
   also used.

 * The cvtsudoers utility can now filter or match based on a command.

 * The cvtsudoers utility can now produce output in csv (comma-separated
   value) format.  This can be used to help generate entitlement reports.

 * Fixed a bug in sudo_logsrvd that could result in the connection being
   dropped for very long command lines.

 * Fixed a bug where sudo_logsrvd would not accept a restore point
   of zero.

 * Fixed a bug in visudo where the value of the "editor" setting was not
   used if it did not match the user's EDITOR environment variable.
   This was only a problem if the "env_editor" setting was not enabled.
   Bug #1000.

 * Sudo now builds with the -fcf-protection compiler option and the
   "-z now" linker option if supported.

 * The output of "sudoreplay -l" now more closely matches the
   traditional sudo log format.

 * The sudo_sendlog utility will now use the full contents of the log.json
   file, if present.  This makes it possible to send sudo-format I/O logs
   that use the newer log.json format to sudo_logsrvd without losing any
   information.

 * Fixed compilation of the arc4random_buf() replacement on systems with
   arc4random() but no arc4random_buf().  Bug #1008.

 * Sudo now uses its own getentropy() by default on Linux.  The GNU libc
   version of getentropy() will fail on older kernels that don't support
   the getrandom() system call.

 * It is now possible to build sudo with WolfSSL's OpenSSL compatibility
   layer by using the --enable-wolfssl configure option.

 * Fixed a bug related to Daylight Saving Time when parsing timestamps
   in Generalized Time format.  This affected the NOTBEFORE and
   NOTAFTER options in sudoers.  Bug #1006

 * Added the -O and -P options to visudo, which can be used to check
   or set the owner and permissions.  This can be used in conjunction
   with the -c option to check that the sudoers file ownership and
   permissions are correct.  Bug #1007.

 * It is now possible to set resource limits in the sudoers file itself.
   The special values "default" and "user" refer to the default system
   limit and invoking user limit respectively.  The core dump size limit
   is now set to 0 by default unless overridden by the sudoers file.

 * The cvtsudoers utility can now merge multiple sudoers sources into
   a single, combined sudoers file.  If there are conflicting entries,
   cvtsudoers will attempt to resolve them but manual intervention
   may be required.  The merging of sudoers rules is currently fairly
   simplistic but will be improved in a future release.

 * Sudo was parsing but not applying the "deref" and "tls_reqcert"
   ldap.conf settings.  This meant the options were effectively
   ignored which broke dereferencing of aliases in LDAP.  Bug #1013.

 * Clarified in the sudo man page that the security policy may
   override the user's PATH environment variable.  Bug #1014.

 * When sudo is run in non-interactive mode (with the -n option), it
   will now attempt PAM authentication and only exit with an error
   if user interaction is required.  This allows PAM modules that
   don't interact with the user to succeed.  Previously, sudo
   would not attempt authentication if the -n option was specified.
   Bug #956 and GitHub issue #83.

 * Fixed a regression introduced in version 1.9.1 when sudo is
   built with the --with-fqdn configure option.  The local host
   name was being resolved before the sudoers file was processed,
   making it impossible to disable DNS lookups by negating the
   "fqdn" sudoers option.  Bug #1016.

 * Added support for negated sudoUser attributes in the LDAP and
   SSSD sudoers back ends.  A matching sudoUser that is negated
   will cause the sudoRole containing it to be ignored.

 * Fixed a bug where the stack resource limit could be set to a
   value smaller than that of the invoking user and not be reset
   before the command was run.  Bug #1017.

What's new in Sudo 1.9.8p2

 * Fixed a potential out-of-bounds read with "sudo -i" when the
   target user's shell is bash.  This is a regression introduced
   in sudo 1.9.8.  Bug #998.

 * sudo_logsrvd now only sends a log ID for first command of a session.
   There is no need to send the log ID for each sub-command.

 * Fixed a few minor memory leaks in intercept mode.

 * Fixed a problem with sudo_logsrvd in relay mode if "store_first"
   was enabled when handling sub-commands.  A new zero-length journal
   file was created for each sub-command instead of simply using
   the existing journal file.

 * Fixed a bug where sudoedit would fail if one of the directories
   in the path to be edited had the immutable flag set (BSD, Linux
   or macOS).  GitHub issue #122.

What's new in Sudo 1.9.8p1

 * Fixed support for passing a prompt (sudo -p) or a login class
   (sudo -c) on the command line.  This is a regression introduced
   in sudo 1.9.8.  Bug #993.

 * Fixed a crash with "sudo ALL" rules in the LDAP and SSSD back-ends.
   This is a regression introduced in sudo 1.9.8.  Bug #994.

 * Fixed a compilation error when the --enable-static-sudoers configure
   option was specified.  This is a regression introduced in sudo
   1.9.8 caused by a symbol clash with the intercept and log server
   protobuf functions.

What's new in Sudo 1.9.8

 * It is now possible to transparently intercepting sub-commands
   executed by the original command run via sudo.  Intercept support
   is implemented using LD_PRELOAD (or the equivalent supported by
   the system) and so has some limitations.  The two main limitations
   are that only dynamic executables are supported and only the
   execl, execle, execlp, execv, execve, execvp, and execvpe library
   functions are currently intercepted. Its main use case is to
   support restricting privileged shells run via sudo.

   To support this, there is a new "intercept" Defaults setting and
   an INTERCEPT command tag that can be used in sudoers.  For example:

    Cmnd_Alias SHELLS=/bin/bash, /bin/sh, /bin/csh, /bin/ksh, /bin/zsh
    Defaults!SHELLS intercept

   would cause sudo to run the listed shells in intercept mode.
   This can also be set on a per-rule basis.  For example:

    Cmnd_Alias SHELLS=/bin/bash, /bin/sh, /bin/csh, /bin/ksh, /bin/zsh
    chuck ALL = INTERCEPT: SHELLS

   would only apply intercept mode to user "chuck" when running one
   of the listed shells.

   In intercept mode, sudo will not prompt for a password before
   running a sub-command and will not allow a set-user-ID or
   set-group-ID program to be run by default.  The new
   intercept_authenticate and intercept_allow_setid sudoers settings
   can be used to change this behavior.

 * The new "log_subcmds" sudoers setting can be used to log additional
   commands run in a privileged shell.  It uses the same mechanism as
   the intercept support described above and has the same limitations.

 * The new "log_exit_status" sudoers setting can be used to log
   the exit status commands run via sudo.  This is also a corresponding
   "log_exit" setting in the sudo_logsrvd.conf eventlog stanza.

 * Support for logging sudo_logsrvd errors via syslog or to a file.
   Previously, most sudo_logsrvd errors were only visible in the
   debug log.

 * Better diagnostics when there is a TLS certificate validation error.

 * Using the "+=" or "-=" operators in a Defaults setting that takes
   a string, not a list, now produces a warning from sudo and a
   syntax error from inside visudo.

 * Fixed a bug where the "iolog_mode" setting in sudoers and sudo_logsrvd
   had no effect when creating I/O log parent directories if the I/O log
   file name ended with the string "XXXXXX".

 * Fixed a bug in the sudoers custom prompt code where the size
   parameter that was passed to the strlcpy() function was incorrect.
   No overflow was possible since the correct amount of memory was
   already pre-allocated.

 * The mksigname and mksiglist helper programs are now built with
   the host compiler, not the target compiler, when cross-compiling.
   Bug #989.

 * Fixed compilation error when the --enable-static-sudoers configure
   option was specified.  This was due to a typo introduced in sudo
   1.9.7.  GitHub PR #113.

What's new in Sudo 1.9.7p2

 * When formatting JSON output, octal numbers are now stored as
   strings, not numbers.  The JSON spec does not actually support
   octal numbers with a '0' prefix.

 * Fixed a compilation issue on Solaris 9.

 * Sudo now can handle the getgroups() function returning a different
   number of groups for subsequent invocations.  GitHub PR #106.

 * When loading a Python plugin, python_plugin.so now verifies
   that the module loaded matches the one we tried to load.  This
   allows sudo to display a more useful error message when trying
   to load a plugin with a name that conflicts with a Python module
   installed in the system location.

 * Sudo no longer sets the open files resource limit to "unlimited"
   while it runs.  This avoids a problem where sudo's closefrom()
   emulation would need to close a very large number of descriptors
   on systems without a way to determine which ones are actually open.

 * Sudo now includes a configure check for va_copy or __va_copy and
   only defines its own version if the configure test fails.

 * Fixed a bug in sudo's utmp file handling which prevented old
   entries from being reused.  As a result, the utmp (or utmpx)
   file was appended to unnecessarily.  GitHub PR #108.

 * Fixed a bug introduced in sudo 1.9.7 that prevented sudo_logsrvd
   from accepting TLS connections when OpenSSL is used.  Bug #988.

What's new in Sudo 1.9.7p1

 * Fixed an SELinux sudoedit bug when the edited temporary file
   could not be opened.  The sesh helper would still be run even
   when there are no temporary files available to install.

 * Fixed a compilation problem on FreeBSD.

 * The sudo_noexec.so file is now built as a module on all systems
   other than macOS.  This makes it possible to use other libtool
   implementations such as slibtool.  On macOS shared libraries and
   modules are not interchangeable and the version of libtool shipped
   with sudo must be used.

 * Fixed a few bugs in the getgrouplist() emulation on Solaris when
   reading from the local group file.

 * Fixed a bug in sudo_logsrvd that prevented periodic relay server
   connection retries from occurring in "store_first" mode.

 * Disabled the nss_search()-based getgrouplist() emulation on HP-UX
   due to a crash when the group source is set to "compat" in
   /etc/nsswitch.conf.  This is probably due to a mismatch between
   include/compat/nss_dbdefs.h and what HP-UX uses internally.  On
   HP-UX we now just cycle through groups the slow way using
   getgrent().  Bug #978.

What's new in Sudo 1.9.7

 * The "fuzz" Makefile target now runs all the fuzzers for 8192
   passes (can be overridden via the FUZZ_RUNS variable).  This makes
   it easier to run the fuzzers in-tree.  To run a fuzzer indefinitely,
   set FUZZ_RUNS=-1, e.g., "make FUZZ_RUNS=-1 fuzz".

 * Fixed fuzzing on FreeBSD where the ld.lld linker returns an
   error by default when a symbol is multiply-defined.

 * Added support for determining local IPv6 addresses on systems
   that lack the getifaddrs() function.  This now works on AIX,
   HP-UX and Solaris (at least).  Bug #969.

 * Fixed a bug introduced in sudo 1.9.6 that caused "sudo -V" to
   report a usage error.  Also, when invoked as sudoedit, sudo now
   allows a more restricted set of options that matches the usage
   statement and documentation.  GitHub issue #95.

 * Fixed a crash in sudo_sendlog when the specified certificate
   or key does not exist or is invalid.  Bug #970

 * Fixed a compilation error when sudo is configured with the
   --disable-log-client option.

 * Sudo's limited support for SUCCESS=return entries in nsswitch.conf
   is now documented.  Bug #971.

 * Sudo now requires autoconf 2.70 or higher to regenerate the
   configure script.  Bug #972.

 * sudo_logsrvd now has a relay mode which can be used to create
   a hierarchy of log servers.  By default, when a relay server is
   defined, messages from the client are forwarded immediately to
   the relay.  However, if the "store_first" setting is enabled,
   the log will be stored locally until the command completes and
   then relayed.  Bug #965.

 * Sudo now links with OpenSSL by default if it is available unless
   the --disable-openssl configure option is used or both the
   --disable-log-client and --disable-log-server configure options
   are specified.

 * Fixed configure's Python version detection when the version minor
   number is more than a single digit, for example Python 3.10.

 * The sudo Python module tests now pass for Python 3.10.

 * Sudo will now avoid changing the datasize resource limit
   as long as the existing value is at least 1GB.  This works around
   a problem on 64-bit HP-UX where it is not possible to exactly
   restore the original datasize limit.  Bug #973.

 * Fixed a race condition that could result in a hang when sudo is
   executed by a process where the SIGCHLD handler is set to SIG_IGN.
   This fixes the bug described by GitHub PR #98.

 * Fixed an out-of-bounds read in sudoedit and visudo when the
   EDITOR, VISUAL or SUDO_EDITOR environment variables end in an
   unescaped backslash.  Also fixed the handling of quote characters
   that are escaped by a backslash.  GitHub issue #99.

 * Fixed a bug that prevented the "log_server_verify" sudoers option
   from taking effect.

 * The sudo_sendlog utility has a new -s option to cause it to stop
   sending I/O records after a user-specified elapsed time.  This
   can be used to test the I/O log restart functionality of sudo_logsrvd.

 * Fixed a crash introduced in sudo 1.9.4 in sudo_logsrvd when
   attempting to restart an interrupted I/O log transfer.

 * The TLS connection timeout in the sudoers log client was previously
   hard-coded to 10 seconds.  It now uses the value of log_server_timeout.

 * The configure script now outputs a summary of the user-configurable
   options at the end, separate from output of configure script tests.
   Bug #820.

 * Corrected the description of which groups may be specified via the
   -g option in the Runas_Spec section.  Bug #975.

What's new in Sudo 1.9.6p1

 * Fixed a regression introduced in sudo 1.9.6 that resulted in an
   error message instead of a usage message when sudo is run with
   no arguments.

What's new in Sudo 1.9.6

 * Fixed a sudo_sendlog compilation problem with the AIX xlC compiler.

 * Fixed a regression introduced in sudo 1.9.4 where the
   --disable-root-mailer configure option had no effect.

 * Added a --disable-leaks configure option that avoids some
   memory leaks on exit that would otherwise occur.  This is intended
   to be used with development tools that measure memory leaks.  It
   is not safe to use in production at this time.

 * Plugged some memory leaks identified by oss-fuzz and ASAN.

 * Fixed the handling of sudoOptions for an LDAP sudoRole that
   contains multiple sudoCommands.  Previously, some of the options
   would only be applied to the first sudoCommand.

 * Fixed a potential out of bounds read in the parsing of NOTBEFORE
   and NOTAFTER sudoers command options (and their LDAP equivalents).

 * The parser used for reading I/O log JSON files is now more
   resilient when processing invalid JSON.

 * Fixed typos that prevented "make uninstall" from working.
   GitHub issue #87.

 * Fixed a regression introduced in sudo 1.9.4 where the last line
   in a sudoers file might not have a terminating NUL character
   added if no newline was present.

 * Integrated oss-fuzz and LLVM's libFuzzer with sudo.  The new
   --enable-fuzzer configure option can be combined with the
   --enable-sanitizer option to build sudo with fuzzing support.
   Multiple fuzz targets are available for fuzzing different parts
   of sudo.  Fuzzers are built and tested via "make fuzz" or as part
   of "make check" (even when sudo is not built with fuzzing support).
   Fuzzing support currently requires the LLVM clang compiler (not gcc).

 * Fixed the --enable-static-sudoers configure option.
   GitHub issue #92.

 * Fixed a potential out of bounds read sudo when is run by a user
   with more groups than the value of "max_groups" in sudo.conf.

 * Added an "admin_flag" sudoers option to make the use of the
   ~/.sudo_as_admin_successful file configurable on systems where
   sudo is build with the --enable-admin-flag configure option.
   This mostly affects Ubuntu and its derivatives.  GitHub issue #56.

 * The "max_groups" setting in sudo.conf is now limited to 1024.
   This setting is obsolete and should no longer be needed.

 * Fixed a bug in the tilde expansion of "CHROOT=dir" and "CWD=dir"
   sudoers command options.  A path "~/foo" was expanded to
   "/home/userfoo" instead of "/home/user/foo".  This also affects
   the runchroot and runcwd Defaults settings.

 * Fixed a bug on systems without a native getdelim(3) function
   where very long lines could cause parsing of the sudoers file
   to end prematurely.  Bug #960.

 * Fixed a potential integer overflow when converting the
   timestamp_timeout and passwd_timeout sudoers settings to a
   timespec struct.

 * The default for the "group_source" setting in sudo.conf is now
   "dynamic" on macOS.  Recent versions of macOS do not reliably
   return all of a user's non-local groups via getgroups(2), even
   when _DARWIN_UNLIMITED_GETGROUPS is defined.  Bug #946.

 * Fixed a potential use-after-free in the PAM conversation function.
   Bug #967.

 * Fixed potential redefinition of sys/stat.h macros in sudo_compat.h.
   Bug #968.

What's new in Sudo 1.9.5p2

 * Fixed sudo's setprogname(3) emulation on systems that don't
   provide it.

 * Fixed a problem with the sudoers log server client where a partial
   write to the server could result the sudo process consuming large
   amounts of CPU time due to a cycle in the buffer queue. Bug #954.

 * Added a missing dependency on libsudo_util in libsudo_eventlog.
   Fixes a link error when building sudo statically.

 * The user's KRB5CCNAME environment variable is now preserved when
   performing PAM authentication.  This fixes GSSAPI authentication
   when the user has a non-default ccache.

 * When invoked as sudoedit, the same set of command line options
   are now accepted as for "sudo -e".  The -H and -P options are
   now rejected for sudoedit and "sudo -e" which matches the sudo
   1.7 behavior.  This is part of the fix for CVE-2021-3156.

 * Fixed a potential buffer overflow when unescaping backslashes
   in the command's arguments.  Normally, sudo escapes special
   characters when running a command via a shell (sudo -s or sudo
   -i).  However, it was also possible to run sudoedit with the -s
   or -i flags in which case no escaping had actually been done,
   making a buffer overflow possible.  This fixes CVE-2021-3156.

What's new in Sudo 1.9.5p1

 * Fixed a regression introduced in sudo 1.9.5 where the editor run
   by sudoedit was set-user-ID root unless SELinux RBAC was in use.
   The editor is now run with the user's real and effective user-IDs.

What's new in Sudo 1.9.5

 * Fixed a crash introduced in 1.9.4 when running "sudo -i" as an
   unknown user.  This is related to but distinct from Bug #948.

 * If the "lecture_file" setting is enabled in sudoers, it must now
   refer to a regular file or a symbolic link to a regular file.

 * Fixed a potential use-after-free bug in sudo_logsrvd when the
   server shuts down if there are existing connections from clients
   that are only logging events and not session I/O data.

 * Fixed a buffer size mismatch when serializing the list of IP
   addresses for configured network interfaces.  This bug is not
   actually exploitable since the allocated buffer is large enough
   to hold the list of addresses.

 * If sudo is executed with a name other than "sudo" or "sudoedit",
   it will now fall back to "sudo" as the program name.  This affects
   warning, help and usage messages as well as the matching of Debug
   lines in the /etc/sudo.conf file.  Previously, it was possible
   for the invoking user to manipulate the program name by setting
   argv[0] to an arbitrary value when executing sudo.

 * Sudo now checks for failure when setting the close-on-exec flag
   on open file descriptors.  This should never fail but, if it
   were to, there is the possibility of a file descriptor leak to
   a child process (such as the command sudo runs).

 * Fixed CVE-2021-23239, a potential information leak in sudoedit
   that could be used to test for the existence of directories not
   normally accessible to the user in certain circumstances.  When
   creating a new file, sudoedit checks to make sure the parent
   directory of the new file exists before running the editor.
   However, a race condition exists if the invoking user can replace
   (or create) the parent directory.  If a symbolic link is created
   in place of the parent directory, sudoedit will run the editor
   as long as the target of the link exists.  If the target of the
   link does not exist, an error message will be displayed.  The
   race condition can be used to test for the existence of an
   arbitrary directory.  However, it _cannot_ be used to write to
   an arbitrary location.

 * Fixed CVE-2021-23240, a flaw in the temporary file handling of
   sudoedit's SELinux RBAC support.  On systems where SELinux is
   enabled, a user with sudoedit permissions may be able to set the
   owner of an arbitrary file to the user-ID of the target user.
   On Linux kernels that support "protected symlinks", setting
   /proc/sys/fs/protected_symlinks to 1 will prevent the bug from
   being exploited.  For more information see
   https://www.sudo.ws/alerts/sudoedit_selinux.html.

 * Added writability checks for sudoedit when SELinux RBAC is in use.
   This makes sudoedit behavior consistent regardless of whether
   or not SELinux RBAC is in use.  Previously, the "sudoedit_checkdir"
   setting had no effect for RBAC entries.

 * A new sudoers option "selinux" can be used to disable sudo's
   SELinux RBAC support.

 * Quieted warnings from PVS Studio, clang analyzer, and cppcheck.
   Added suppression annotations for PVS Studio false positives.

What's new in Sudo 1.9.4p2

 * Fixed a bug introduced in sudo 1.9.4p1 which could lead to a crash
   if the sudoers file contains a runas user-specific Defaults entry.
   Bug #951.

What's new in Sudo 1.9.4p1

 * Sudo on macOS now supports users with more than 16 groups without
   needing to set "group_source" to "dynamic" in /etc/sudo.conf.
   Previously, only the first 15 were used when matching group-based
   rules in sudoers.  Bug #946.

 * Fixed a regression introduced in version 1.9.4 where sudo would
   not build when configured using the --without-sendmail option.
   Bug #947.

 * Fixed a problem where if I/O logging was disabled and sudo was
   unable to connect to sudo_logsrvd, the command would still be
   allowed to run even when the "ignore_logfile_errors" sudoers
   option was enabled.

 * Fixed a crash introduced in version 1.9.4 when attempting to run
   a command as a non-existent user.  Bug #948.

 * The installed sudo.conf file now has the default sudoers Plugin
   lines commented out.  This fixes a potential conflict when there
   is both a system-installed version of sudo and a user-installed
   version.  GitHub issue #75.

 * Fixed a regression introduced in sudo 1.9.4 where sudo would run
   the command as a child process even when a pseudo-terminal was
   not in use and the "pam_session" and "pam_setcred" options were
   disabled.  GitHub issue #76.

 * Fixed a regression introduced in sudo 1.8.9 where the "closefrom"
   sudoers option could not be set to a value of 3.  Bug #950.

What's new in Sudo 1.9.4

 * The sudoers parser will now detect when an upper-case reserved
   word is used when declaring an alias.  Now instead of "syntax
   error, unexpected CHROOT, expecting ALIAS" the message will be
   "syntax error, reserved word CHROOT used as an alias name".
   Bug #941.

 * Better handling of sudoers files without a final newline.
   The parser now adds a newline at end-of-file automatically which
   removes the need for special cases in the parser.

 * Fixed a regression introduced in sudo 1.9.1 in the sssd back-end
   where an uninitialized pointer could be freed on an error path.
   GitHub issue #67.

 * The core logging code is now shared between sudo_logsrvd and
   the sudoers plugin.

 * JSON log entries sent to syslog now use "minimal" JSON which
   skips all non-essential white space.

 * The sudoers plugin can now produce JSON-formatted logs.  The
   "log_format" sudoers option can be used to select sudo or json
   format logs.  The default is sudo format logs.

 * The sudoers plugin and visudo now display the column number in
   syntax error messages in addition to the line number.  Bug #841.

 * If I/O logging is not enabled but "log_servers" is set, the
   sudoers plugin will now log accept events to sudo_logsrvd.
   Previously, the accept event was only sent when I/O logging was
   enabled.  The sudoers plugin now sends reject and alert events too.

 * The sudo logsrv protocol has been extended to allow an AlertMessage
   to contain an optional array of InfoMessage, as AcceptMessage
   and RejectMessage already do.

 * Fixed a bug in sudo_logsrvd where receipt of SIGHUP would result
   in duplicate entries in the debug log when debugging was enabled.

 * The visudo utility now supports EDITOR environment variables
   that use single or double quotes in the command arguments.
   Bug #942.

 * The PAM session modules now run when sudo is set-user-ID root,
   which allows a module to determine the original user-ID.
   Bug #944.

 * Fixed a regression introduced in sudo 1.8.24 in the LDAP back-end
   where sudoNotBefore and sudoNotAfter were applied even when the
   SUDOERS_TIMED setting was not present in ldap.conf.  Bug #945.

 * Sudo packages for macOS 11 now contain universal binaries that
   support both Intel and Apple Silicon CPUs.

 * For sudo_logsrvd, an empty value for the "pid_file" setting in
   sudo_logsrvd.conf will now disable the process ID file.

What's new in Sudo 1.9.3p1

 * Fixed a regression introduced in sudo 1.9.3 where the configure
   script would not detect the crypt(3) function if it was present
   in the C library, not an additional library.

 * Fixed a regression introduced in sudo 1.8.23 with shadow passwd
   file authentication on OpenBSD.  BSD authentication was not
   affected.

 * Sudo now logs when a user-specified command-line option is
   rejected by a sudoers rule.  Previously, these conditions were
   written to the audit log, but the default sudo log file.  Affected
   command line arguments include -C (--close-from), -D (--chdir),
   -R (--chroot), -g (--group) and -u (--user).

What's new in Sudo 1.9.3

 * sudoedit will now prompt the user before overwriting an existing
   file with one that is zero-length after editing.  Bug #922.

 * Fixed building the Python plugin on systems with a compiler that
   doesn't support symbol hiding.

 * Sudo now uses a linker script to hide symbols even when the
   compiler supports symbol hiding.  This should make it easier to
   detect omissions in the symbol exports file, regardless of the
   platform.

 * Fixed the libssl dependency in Debian packages for older releases
   that use libssl1.0.0.

 * Sudo and visudo now provide more detailed messages when a syntax
   error is detected in sudoers.  The offending line and token are
   now displayed.  If the parser was generated by GNU bison,
   additional information about what token was expected is also
   displayed.  Bug #841.

 * Sudoers rules must now end in either a newline or the end-of-file.
   Previously, it was possible to have multiple rules on a single
   line, separated by white space.  The use of an end-of-line
   terminator makes it possible to display accurate error messages.

 * Sudo no longer refuses to run if a syntax error in the sudoers
   file is encountered.  The entry with the syntax error will be
   discarded and sudo will continue to parse the file.  This makes
   recovery from a syntax error less painful on systems where sudo
   is the primary method of superuser access.  The historic behavior
   can be restored by add "error_recovery=false" to the sudoers
   plugin's optional arguments in sudo.conf.  Bug #618.

 * Fixed the sample_approval plugin's symbol exports file for systems
   where the compiler doesn't support symbol hiding.

 * Fixed a regression introduced in sudo 1.9.1 where arguments to
   the "sudoers_policy" plugin in sudo.conf were not being applied.
   The sudoers file is now parsed by the "sudoers_audit" plugin,
   which is loaded implicitly when "sudoers_policy" is listed in
   sudo.conf.  Starting with sudo 1.9.3, if there are plugin arguments
   for "sudoers_policy" but "sudoers_audit" is not listed, those
   arguments will be applied to "sudoers_audit" instead.

 * The user's resource limits are now passed to sudo plugins in
   the user_info[] list.  A plugin cannot determine the limits
   itself because sudo changes the limits while it runs to prevent
   resource starvation.

 * It is now possible to set the working directory or change the
   root directory on a per-command basis using the CWD and CHROOT
   options.  CWD and CHROOT are now reserved words in sudoers--they
   can no longer be used as alias names.  There are also new Defaults
   settings, runchroot and runcwd, that can be used to set the
   working directory or root directory on a more global basis.

 * New -D (--chdir) and -R (--chroot) command line options can be
   used to set the working directory or root directory if the sudoers
   file allows it.  This functionality is not enabled by default
   and must be explicitly enabled in the sudoers file.

 * Fixed a regression introduced in sudo 1.9.1 where the sudoers_audit
   symbol could not be resolved when sudo is configured with the
   --enable-static-sudoers option.  Bug #936 and GitHub issue #61.

What's new in Sudo 1.9.2

 * Fixed package builds on RedHat Enterprise Linux 8.

 * The configure script now uses pkg-config to find the openssl
   cflags and libs where possible.

 * The contents of the log.json I/O log file is now documented in
   the sudoers manual.

 * The sudoers plugin now properly exports the sudoers_audit symbol
   on systems where the compiler lacks symbol visibility controls.
   This caused a regression in 1.9.1 where a successful sudo command
   was not logged due to the missing audit plugin.  Bug #931.

 * Fixed a regression introduced in 1.9.1 that can result in crash
   when there is a syntax error in the sudoers file.  Bug #934.

What's new in Sudo 1.9.1

 * Fixed an AIX-specific problem when I/O logging was enabled.
   The terminal device was not being properly set to raw mode.
   Bug #927.

 * Corrected handling of sudo_logsrvd connections without associated
   I/O log data.  This fixes support for RejectMessage as well as
   AcceptMessage when the expect_iobufs flag is not set.

 * Added an "iolog_path" entry to the JSON-format event log produced
   by sudo_logsrvd.  Previously, it was only possible to determine
   the I/O log file an event belonged to using sudo-format logs.

 * Fixed the bundle IDs for sudo-logsrvd and sudo-python macOS packages.

 * I/O log files produced by the sudoers plugin now clear the write
   bits on the I/O log timing file when the log is complete.  This
   is consistent with how sudo_logsrvd indicates that a log is
   complete.

 * The sudoreplay utility has a new "-F" (follow) command line
   option to allow replaying a session that is still in progress,
   similar to "tail -f".

 * The @include and @includedir directives can be used in sudoers
   instead of #include and #includedir.  In addition, include paths
   may now have embedded white space by either using a double-quoted
   string or escaping the space characters with a backslash.

 * Fixed some Solaris 11.4 compilation errors.

 * When running a command in a pty, sudo will no longer try to
   suspend itself if the user's tty has been revoked (for instance
   when the parent ssh daemon is killed).  This fixes a bug where
   sudo would continuously suspend the command (which would succeed),
   then suspend itself (which would fail due to the missing tty)
   and then resume the command.

 * If sudo's event loop fails due to the tty being revoked, remove
   the user's tty events and restart the event loop (once).  This
   fixes a problem when running "sudo reboot" in a pty on some
   systems.  When the event loop exited unexpectedly, sudo would
   kill the command running in the pty, which in the case of "reboot",
   could lead to the system being in a half-rebooted state.

 * Fixed a regression introduced in sudo 1.8.23 in the LDAP and
   SSSD back-ends where a missing sudoHost attribute was treated
   as an "ALL" wildcard value.  A sudoRole with no sudoHost attribute
   is now ignored as it was prior to version 1.8.23.

 * The audit plugin API has been changed slightly.  The sudo front-end
   now audits an accept event itself after all approval plugins are
   run and the I/O logging plugins (if any) are opened.  This makes
   it possible for an audit plugin to only log a single overall
   accept event if desired.

 * The sudoers plugin can now be loaded as an audit plugin.  Logging
   of successful commands is now performed in the audit plugin's
   accept function.  As a result, commands are now only logged if
   allowed by sudoers and all approval plugins.  Commands rejected
   by an approval plugin are now also logged by the sudoers plugin.

 * Romanian translation for sudo and sudoers from translationproject.org.

 * Fixed a regression introduced in sudo 1.9.0 where sudoedit did
   not remove its temporary files after installing them.  Bug #929.

 * Fixed a regression introduced in sudo 1.9.0 where the iolog_file
   setting in sudoers and sudo_logsrvd.conf caused an error if the
   file name ended in six or more X's.

What's new in Sudo 1.9.0

 * Fixed a test failure in the strsig_test regress test on FreeBSD.

 * The maximum length of a conversation reply has been increased
   from 255 to 1023 characters.  This allows for longer user passwords.
   Bug #860.

 * Sudo now includes a logging daemon, sudo_logsrvd, which can be
   used to implement centralized logging of I/O logs.  TLS connections
   are supported when sudo is configured with the --enable-openssl
   option.  For more information, see the sudo_logsrvd, logsrvd.conf
   and sudo_logsrv.proto manuals as well as the log_servers setting
   in the sudoers manual.

   The --disable-log-server and --disable-log-client configure
   options can be used to disable building the I/O log server and/or
   remote I/O log support in the sudoers plugin.

 * The new sudo_sendlog utility can be used to test sudo_logsrvd
   or send existing sudo I/O logs to a centralized server.

 * It is now possible to write sudo plugins in Python 3 when sudo
   is configured with the --enable-python option.  See the
   sudo_plugin_python manual for details.

   Sudo 1.9.0 comes with several Python example plugins that get
   installed sudo's examples directory.

   The sudo blog article "What's new in sudo 1.9: Python"
   (https://blog.sudo.ws/posts/2020/01/whats-new-in-sudo-1.9-python/)
   includes a simple tutorial on writing python plugins.

 * Sudo now supports an "audit" plugin type.  An audit plugin
   receives accept, reject, exit and error messages and can be used
   to implement custom logging that is independent of the underlying
   security policy.   Multiple audit plugins may be specified in
   the sudo.conf file.  A sample audit plugin is included that
   writes logs in JSON format.

 * Sudo now supports an "approval" plugin type.  An approval plugin
   is run only after the main security policy (such as sudoers) accepts
   a command to be run.  The approval policy may perform additional
   checks, potentially interacting with the user.  Multiple approval
   plugins may be specified in the sudo.conf file.  Only if all
   approval plugins succeed will the command be allowed.

 * Sudo's -S command line option now causes the sudo conversation
   function to write to the standard output or standard error instead
   of the terminal device.

 * Fixed a bug where if a #include or #includedir directive was the
   last line in sudoers and there was no final newline character, it
   was silently ignored.  Bug #917.

 * It is now possible to use "Cmd_Alias" instead of "Cmnd_Alias" for
   people who find the former more natural.

 * The new "pam_ruser" and "pam_rhost" sudoers settings can be used
   to enable or disable setting the PAM remote user and/or host
   values during PAM session setup.

 * More than one SHA-2 digest may now be specified for a single
   command.  Multiple digests must be separated by a comma.

 * It is now possible to specify a SHA-2 digest in conjunction with
   the "ALL" reserved word in a command specification.  This allows
   one to give permission to run any command that matches the
   specified digest, regardless of its path.

 * Sudo and sudo_logsrvd now create an extended I/O log info file
   in JSON format that contains additional information about the
   command that was run, such as the host name.  The sudoreplay
   utility uses this file in preference to the legacy log file.

 * The sudoreplay utility can now match on a host name in list mode.
   The list output also now includes the host name if one is present
   in the log file.

 * For "sudo -i", if the target user's home directory does not
   exist, sudo will now warn about the problem but run the command
   in the current working directory.  Previously, this was a fatal
   error.  Debian bug #598519.

 * The command line arguments in the SUDO_COMMAND environment
   variable are now truncated at 4096 characters.  This avoids an
   "Argument list too long" error when executing a command with a
   large number of arguments.  Bug #923 (Debian bug #596631).

 * Sudo now properly ends the PAM transaction when the user
   authenticates successfully but sudoers denies the command.
   Debian bug #669687.

 * The sudoers grammar in the manual now indicates that "sudoedit"
   requires one or more arguments.  Debian bug #571621.

 * When copying the edited files to the original path, sudoedit now
   allocates any additional space needed before writing.  Previously,
   it could truncate the destination file if the file system was
   full.  Bug #922.

 * Fixed an issue where PAM session modules could be called with
   the wrong user name when multiple users in the passwd database
   share the same user-ID.  Debian bug #734752.

 * Sudo command line options that take a value may only be specified
   once.  This is to help guard against problems caused by poorly
   written scripts that invoke sudo with user-controlled input.
   Bug #924.

What's new in Sudo 1.8.31p1

 * Sudo once again ignores a failure to restore the RLIMIT_CORE
   resource limit, as it did prior to version 1.8.29.  Linux
   containers don't allow RLIMIT_CORE to be set back to RLIM_INFINITY
   if we set the limit to zero, even for root, which resulted in a
   warning from sudo.

What's new in Sudo 1.8.31

 * Fixed CVE-2019-18634, a buffer overflow when the "pwfeedback"
   sudoers option is enabled on systems with uni-directional pipes.

 * The "sudoedit_checkdir" option now treats a user-owned directory
   as writable, even if it does not have the write bit set at the
   time of check.  Symbolic links will no longer be followed by
   sudoedit in any user-owned directory.  Bug #912

 * Fixed sudoedit on macOS 10.15 and above where the root file system
   is mounted read-only.  Bug #913.

 * Fixed a crash introduced in sudo 1.8.30 when suspending sudo
   at the password prompt.  Bug #914.

 * Fixed compilation on systems where the mmap MAP_ANON flag
   is not available.  Bug #915.

What's new in Sudo 1.8.30

 * Fixed a warning on macOS introduced in sudo 1.8.29 when sudo
   attempts to set the open file limit to unlimited.  Bug #904.

 * Sudo now closes file descriptors before changing uids.  This
   prevents a non-root process from interfering with sudo's ability
   to close file descriptors on systems that support the prlimit(2)
   system call.

 * Sudo now treats an attempt to run "sudo sudoedit" as simply
   "sudoedit".  If the sudoers file contains a fully-qualified path
   to sudoedit, sudo will now treat it simply as "sudoedit" (with
   no path).  Visudo will now treat a fully-qualified path
   to sudoedit as an error.  Bug #871.

 * Fixed a bug introduced in sudo 1.8.28 where sudo would warn about
   a missing /etc/environment file on AIX and Linux when PAM is not
   enabled.  Bug #907

 * Fixed a bug on Linux introduced in sudo 1.8.29 that prevented
   the askpass program from running due to an unlimited stack size
   resource limit.  Bug #908.

 * If a group provider plugin has optional arguments, the argument list
   passed to the plugin is now NULL terminated as per the documentation.

 * The user's time stamp file is now only updated if both authentication
   and approval phases succeed.  This is consistent with the behavior
   of sudo prior to version 1.8.23.  Bug #910

 * The new allow_unknown_runas_id sudoers setting can be used to
   enable or disable the use of unknown user or group IDs.  Previously,
   sudo would always allow unknown user or group IDs if the sudoers
   entry permitted it, including via the "ALL" alias.  As of sudo
   1.8.30, the admin must explicitly enable support for unknown IDs.

 * The new runas_check_shell sudoers setting can be used to require
   that the runas user have a shell listed in the /etc/shells file.
   On many systems, users such as "bin", do not have a valid shell
   and this flag can be used to prevent commands from being run as
   those users.

 * Fixed a problem restoring the SELinux tty context during reboot
   if mctransd is killed before sudo finishes.  GitHub issue #17.

 * Fixed an intermittent warning on NetBSD when sudo restores the
   initial stack size limit.

What's new in Sudo 1.8.29

 * The cvtsudoers command will now reject non-LDIF input when converting
   from LDIF format to sudoers or JSON formats.

 * The new log_allowed and log_denied sudoers settings make it possible
   to disable logging and auditing of allowed and/or denied commands.

 * The umask is now handled differently on systems with PAM or login.conf.
   If the umask is explicitly set in sudoers, that value is used regardless
   of what PAM or login.conf may specify.  However, if the umask is not
   explicitly set in sudoers, PAM or login.conf may now override the default
   sudoers umask.  Bug #900.

 * For "make install", the sudoers file is no longer checked for syntax
   errors when DESTDIR is set.  The default sudoers file includes the
   contents of /etc/sudoers.d which may not be readable as non-root.
   Bug #902.

 * Sudo now sets most resource limits to their maximum value to avoid
   problems caused by insufficient resources, such as an inability to
   allocate memory or open files and pipes.

 * Fixed a regression introduced in sudo 1.8.28 where sudo would refuse
   to run if the parent process was not associated with a session.
   This was due to sudo passing a session ID of -1 to the plugin.

What's new in Sudo 1.8.28p1

 * The fix for Bug #869 caused "sudo -v" to prompt for a password
   when "verifypw" is set to "all" (the default) and all of the
   user's sudoers entries are marked with NOPASSWD.  Bug #901.

What's new in Sudo 1.8.28

 * Sudo will now only set PAM_TTY to the empty string when no
   terminal is present on Solaris and Linux.  This workaround is
   only needed on those systems which may have PAM modules that
   misbehave when PAM_TTY is not set.

 * The mailerflags sudoers option now has a default value even if
   sendmail support was disabled at configure time.  Fixes a crash
   when the mailerpath sudoers option is set but mailerflags is not.
   Bug #878.

 * Sudo will now filter out last login messages on HP-UX unless it
   a shell is being run via "sudo -s" or "sudo -i".  Otherwise,
   when trusted mode is enabled, these messages will be displayed
   for each command.

 * On AIX, when the user's password has expired and PAM is not in use,
   sudo will now allow the user to change their password.
   Bug #883.

 * Sudo has a new -B command line option that will ring the terminal
   bell when prompting for a password.

 * Sudo no longer refuses to prompt for a password when it cannot
   determine the user's terminal as long as it can open /dev/tty.
   This allows sudo to function on systems where /proc is unavailable,
   such as when running in a chroot environment.

 * The "env_editor" sudoers flag is now on by default.  This makes
   source builds more consistent with the packages generated by
   sudo's mkpkg script.

 * Sudo no longer ships with pre-formatted copies of the manual pages.
   These were included for systems like IRIX that don't ship with an
   nroff utility.  There are now multiple Open Source nroff replacements
   so this should no longer be an issue.

 * Fixed a bad interaction with configure's --prefix and
   --disable-shared options.  Bug #886.

 * More verbose error message when a password is required and no terminal
   is present.  Bug #828.

 * Command tags, such as NOPASSWD, are honored when a user tries to run a
   command that is allowed by sudoers but which does not actually
   exist on the file system.  Bug #888.

 * Asturian translation for sudoers from translationproject.org.

 * I/O log timing files now store signal suspend and resume information
   in the form of a signal name instead of a number.

 * Fixed a bug introduced in 1.8.24 that prevented sudo from honoring
   the value of "ipa_hostname" from sssd.conf, if specified, when
   matching the host name.

 * Fixed a bug introduced in 1.8.21 that prevented the core dump
   resource limit set in the pam_limits module from taking effect.
   Bug #894.

 * Fixed parsing of double-quoted Defaults group and netgroup bindings.

 * The user ID is now used when matching sudoUser attributes in LDAP.
   Previously, the user name, group name and group IDs were used
   when matching but not the user ID.

 * Sudo now writes PAM messages to the user's terminal, if available,
   instead of the standard output or standard error.  This prevents
   PAM output from being intermixed with that of the command when
   output is sent to a file or pipe.  Bug #895.

 * Sudoedit now honors the umask and umask_override settings in sudoers.
   Previously, the user's umask was used as-is.

 * Fixed a bug where the terminal's file context was not restored
   when using SELinux RBAC.  Bug #898.

 * Fixed CVE-2019-14287, a bug where a sudo user may be able to
   run a command as root when the Runas specification explicitly
   disallows root access as long as the ALL keyword is listed first.

What's new in Sudo 1.8.27

 * On HP-UX, sudo will now update the utmps file when running a command
   in a pseudo-tty.  Previously, only the utmp and utmpx files were
   updated.

 * Nanosecond precision file time stamps are now supported in HP-UX.

 * Fixes and clarifications to the sudo plugin documentation.

 * The sudo manuals no longer require extensive post-processing to
   hide system-specific features.  Conditionals in the roff source
   are now used instead.  This fixes corruption of the sudo manual
   on systems without BSD login classes.  Bug #861.

 * If an I/O logging plugin is configured but the plugin does not
   actually log any I/O, sudo will no longer force the command to
   be run in a pseudo-tty.

 * The fix for bug #843 in sudo 1.8.24 was incomplete.  If the
   user's password was expired or needed to be updated, but no sudo
   password was required, the PAM handle was freed too early,
   resulting in a failure when processing PAM session modules.

 * In visudo, it is now possible to specify the path to sudoers
   without using the -f option.  Bug #864.

 * Fixed a bug introduced in sudo 1.8.22 where the utmp (or utmpx)
   file would not be updated when a command was run in a pseudo-tty.
   Bug #865.

 * Sudo now sets the silent flag when opening the PAM session except
   when running a shell via "sudo -s" or "sudo -i".  This prevents
   the pam_lastlog module from printing the last login information
   for each sudo command.  Bug #867.

 * Fixed the default AIX hard resource limit for the maximum number
   of files a user may have open.  If no hard limit for "nofiles"
   is explicitly set in /etc/security/limits, the default should
   be "unlimited".  Previously, the default hard limit was 8196.

What's new in Sudo 1.8.26

 * Fixed a bug in cvtsudoers when converting to JSON format when
   alias expansion is enabled. Bug #853.

 * Sudo no long sets the USERNAME environment variable when running
   commands. This is a non-standard environment variable that was
   set on some older Linux systems.

 * Sudo now treats the LOGNAME and USER environment variables (as
   well as the LOGIN variable on AIX) as a single unit.  If one is
   preserved or removed from the environment using env_keep, env_check
   or env_delete, so is the other.

 * Added support for OpenLDAP's TLS_REQCERT setting in ldap.conf.

 * Sudo now logs when the command was suspended and resumed in the
   I/O logs.  This information is used by sudoreplay to skip the
   time suspended when replaying the session unless the new -S flag
   is used.

 * Fixed documentation problems found by the igor utility.  Bug #854.

 * Sudo now prints a warning message when there is an error or end
   of file while reading the password instead of exiting silently.

 * Fixed a bug in the sudoers LDAP back-end parsing the command_timeout,
   role, type, privs and limitprivs sudoOptions.  This also affected
   cvtsudoers conversion from LDIF to sudoers or JSON.

 * Fixed a bug that prevented timeout settings in sudoers from
   functioning unless a timeout was also specified on the command
   line.

 * Asturian translation for sudo from translationproject.org.

 * When generating LDIF output, cvtsudoers can now be configured
   to pad the sudoOrder increment such that the start order is used
   as a prefix.  Bug #856.

 * Fixed a bug introduced in sudo 1.8.25 that prevented sudo from
   properly setting the user's groups on AIX.  Bug #857.

 * If the user specifies a group via sudo's -g option that matches
   any of the target user's groups, it is now allowed even if no
   groups are present in the Runas_Spec.  Previously, it was only
   allowed if it matched the target user's primary group.

 * The sudoers LDAP back-end now supports negated sudoRunAsUser and
   sudoRunAsGroup entries.

 * Sudo now provides a proper error message when the "fqdn" sudoers
   option is set and it is unable to resolve the local host name.
   Bug #859.

 * Portuguese translation for sudo and sudoers from translationproject.org.

 * Sudo now includes sudoers LDAP schema for the on-line configuration
   supported by OpenLDAP.

What's new in Sudo 1.8.25p1

 * Fixed a bug introduced in sudo 1.8.25 that caused a crash on
   systems that have the poll() function but not the ppoll() function.
   Bug #851.

What's new in Sudo 1.8.25

 * Fixed a bug introduced in sudo 1.8.20 that broke formatting of
   I/O log timing file entries on systems without a C99-compatible
   snprintf() function.  Our replacement snprintf() doesn't support
   floating point so we can't use the "%f" format directive.

 * I/O log timing file entries now use a monotonic timer and include
   nanosecond precision.  A monotonic timer that does not increment
   while the system is sleeping is used where available.

 * Fixed a bug introduced in sudo 1.8.24 where sudoNotAfter in the LDAP
   back-end was not being properly parsed.  Bug #845.

 * When sudo runs a command in a pseudo-terminal, the follower
   device is now closed in the main process immediately after
   starting the monitor process.  This removes the need for an
   AIX-specific workaround that was added in sudo 1.8.24.

 * Added support for monotonic timers on HP-UX.

 * Fixed a bug displaying timeout values the "sudo -V" output.
   The value displayed was 3600 times the actual value.  Bug #846.

 * Fixed a build issue on AIX 7.1 BOS levels that include memset_s()
   and define rsize_t in string.h.  Bug #847.

 * The testsudoers utility now supports querying an LDIF-format
   policy.

 * Sudo now sets the LOGIN environment variable to the same value as
   LOGNAME on AIX systems.  Bug #848.

 * Fixed a regression introduced in sudo 1.8.24 where the LDAP and
   SSSD back-ends evaluated the rules in reverse sudoOrder.  Bug #849.

What's new in Sudo 1.8.24

 * The LDAP and SSS back-ends now use the same rule evaluation code
   as the sudoers file back-end.  This builds on the work in sudo
   1.8.23 where the formatting functions for "sudo -l" output were
   shared.  The handling of negated commands in SSS and LDAP is
   unchanged.

 * Fixed a regression introduced in 1.8.23 where "sudo -i" could
   not be used in conjunction with --preserve-env=VARIABLE.  Bug #835.

 * cvtsudoers can now parse base64-encoded attributes in LDIF files.

 * Random insults are now more random.

 * Fixed the noexec wordexp(3) test on FreeBSD.

 * Added SUDO_CONV_PREFER_TTY flag for conversation function to
   tell sudo to try writing to /dev/tty first. Can be used in
   conjunction with SUDO_CONV_INFO_MSG and SUDO_CONV_ERROR_MSG.

 * Sudo now supports an arbitrary number of groups per user on
   Solaris.  Previously, only the first 64 groups were found.
   This should remove the need to set "max_groups" in sudo.conf.

 * Fixed typos in the OpenLDAP sudo schema.  Bugs #839 and #840.

 * Fixed a race condition when building with parallel make.
   Bug #842.

 * Fixed a duplicate free when netgroup_base in ldap.conf is set
   to an invalid value.

 * Fixed a bug introduced in sudo 1.8.23 on AIX that could prevent
   local users and groups from being resolved properly on systems
   that have users stored in NIS, LDAP or AD.

 * Added a workaround for an AIX bug exposed by a change in sudo
   1.8.23 that prevents the terminal mode from being restored when
   I/O logging is enabled.

 * On systems using PAM, sudo now ignores the PAM_NEW_AUTHTOK_REQD
   and PAM_AUTHTOK_EXPIRED errors from PAM account management if
   authentication is disabled for the user.  This fixes a regression
   introduced in sudo 1.8.23.  Bug #843.

 * Fixed an ambiguity in the sudoers manual in the description and
   definition of User, Runas, Host, and Cmnd Aliases.  Bug #834.

 * Fixed a bug that resulted in only the first window size change
   event being logged.

 * Fixed a bug on HP-UX systems introduced in sudo 1.8.22 that
   caused sudo to prompt for a password every time when tty-based
   time stamp files were in use.

 * Fixed a compilation problem on systems that define O_PATH or
   O_SEARCH in fnctl.h but do not define O_DIRECTORY.  Bug #844.

What's new in Sudo 1.8.23

 * PAM account management modules and BSD auth approval modules are
   now run even when no password is required.

 * For kernel-based time stamps, if no terminal is present, fall
   back to parent-pid style time stamps.

 * The new cvtsudoers utility replaces both the "sudoers2ldif" script
   and the "visudo -x" functionality.  It can read a file in either
   sudoers or LDIF format and produce JSON, LDIF or sudoers output.
   It is also possible to filter the generated output file by user,
   group or host name.

 * The file, ldap and sss sudoers back-ends now share a common set
   of formatting functions for "sudo -l" output, which is also used
   by the cvtsudoers utility.

 * The /run directory is now used in preference to /var/run if it
   exists. Bug #822.

 * More accurate descriptions of the --with-rundir and --with-vardir
   configure options.  Bug #823.

 * The setpassent() and setgroupent() functions are now used on systems
   that support them to keep the passwd and group database open.
   Sudo performs a lot of passwd and group lookups so it can be
   beneficial to avoid opening and closing the files each time.

 * The new case_insensitive_user and case_insensitive_group sudoers
   options can be used to control whether sudo does case-sensitive
   matching of users and groups in sudoers.  Case insensitive
   matching is now the default.

 * Fixed a bug on some systems where sudo could hang on command
   exit when I/O logging was enabled.  Bug #826.

 * Fixed the build-time process start time test on Linux when the
   test is run from within a container.  Bug #829.

 * When determining which temporary directory to use, sudoedit now
   checks the directory for writability before using it.  Previously,
   sudoedit only performed an existence check.  Bug #827.

 * Sudo now includes an optional set of Monty Python-inspired insults.

 * Fixed the execution of scripts with an associated digest (checksum)
   in sudoers on FreeBSD systems.  FreeBSD does not have a proper
   /dev/fd directory mounted by default and its fexecve(2) is not
   fully POSIX compliant when executing scripts.  Bug #831.

 * Chinese (Taiwan) translation for sudo from translationproject.org.

What's new in Sudo 1.8.22

 * Commands run in the background from a script run via sudo will
   no longer receive SIGHUP when the parent exits and I/O logging
   is enabled.  Bug #502

 * A particularly offensive insult is now disabled by default.
   Bug #804

 * The description of "sudo -i" now correctly documents that
   the "env_keep" and "env_check" sudoers options are applied to
   the environment.  Bug #806

 * Fixed a crash when the system's host name is not set.
   Bug #807

 * The sudoers2ldif script now handles #include and #includedir
   directives.

 * Fixed a bug where sudo would silently exit when the command was
   not allowed by sudoers and the "passwd_tries" sudoers option
   was set to a value less than one.

 * Fixed a bug with the "listpw" and "verifypw" sudoers options and
   multiple sudoers sources.  If the option is set to "all", a
   password should be required unless none of a user's sudoers
   entries from any source require authentication.

 * Fixed a bug with the "listpw" and "verifypw" sudoers options in
   the LDAP and SSSD back-ends.  If the option is set to "any", and
   the entry contained multiple rules, only the first matching rule
   was checked.  If an entry contained more than one matching rule
   and the first rule required authentication but a subsequent rule
   did not, sudo would prompt for a password when it should not have.

 * When running a command as the invoking user (not root), sudo
   would execute the command with the same group vector it was
   started with.  Sudo now executes the command with a new group
   vector based on the group database which is consistent with
   how su(1) operates.

 * Fixed a double free in the SSSD back-end that could occur when
   ipa_hostname is present in sssd.conf and is set to an unqualified
   host name.

 * When I/O logging is enabled, sudo will now write to the terminal
   even when it is a background process.  Previously, sudo would
   only write to the tty when it was the foreground process when
   I/O logging was enabled.  If the TOSTOP terminal flag is set,
   sudo will suspend the command (and then itself) with the SIGTTOU
   signal.

 * A new "authfail_message" sudoers option that overrides the
   default "N incorrect password attempt(s)".

 * An empty sudoRunAsUser attribute in the LDAP and SSSD back-ends
   will now match the invoking user.  This is more consistent with
   how an empty runas user in the sudoers file is treated.

 * Documented that in check mode, visudo does not check the owner/mode
   on files specified with the -f flag.  Bug #809.

 * It is now an error to specify the runas user as an empty string
   on the command line.  Previously, an empty runas user was treated
   the same as an unspecified runas user.  Bug #817.

 * When "timestamp_type" option is set to "tty" and a terminal is
   present, the time stamp record will now include the start time
   of the session leader.  When the "timestamp_type" option is set
   to "ppid" or when no terminal is available, the start time of
   the parent process is used instead.  This significantly reduces
   the likelihood of a time stamp record being reused when a user
   logs out and back in again.  Bug #818.

 * The sudoers time stamp file format is now documented in the new
   sudoers_timestamp manual.

 * The "timestamp_type" option now takes a "kernel" value on OpenBSD
   systems.  This causes the tty-based time stamp to be stored in
   the kernel instead of on the file system.  If no tty is present,
   the time stamp is considered to be invalid.

 * Visudo will now use the SUDO_EDITOR environment variable (if
   present) in addition to VISUAL and EDITOR.

What's new in Sudo 1.8.21p2

 * Fixed a bug introduced in version 1.8.21 which prevented sudo
   from using the PAM-supplied prompt.  Bug #799

 * Fixed a bug introduced in version 1.8.21 which could result in
   sudo hanging when running commands that exit quickly.  Bug #800

 * Fixed a bug introduced in version 1.8.21 which prevented the
   command from being run when the password was read via an external
   program using the askpass interface.  Bug #801

What's new in Sudo 1.8.21p1

 * On systems that support both PAM and SIGINFO, the main sudo
   process will no longer forward SIGINFO to the command if the
   signal was generated from the keyboard.  The command will have
   already received SIGINFO since it is part of the same process
   group so there's no need for sudo to forward it.  This is
   consistent with the handling of SIGINT, SIGQUIT and SIGTSTP.
   Bug #796

 * If SUDOERS_SEARCH_FILTER in ldap.conf does not specify a value,
   the LDAP search expression used when looking up netgroups and
   non-Unix groups had a syntax error if a group plugin was not
   specified.

 * "sudo -U otheruser -l" will now have an exit value of 0 even
   if "otheruser" has no sudo privileges.  The exit value when a
   user attempts to lists their own privileges or when a command
   is specified is unchanged.

 * Fixed a regression introduced in sudo 1.8.21 where sudoreplay
   playback would hang for I/O logs that contain terminal input.

 * Sudo 1.8.18 contained an incomplete fix for the matching of
   entries in the LDAP and SSSD back-ends when a sudoRunAsGroup is
   specified but no sudoRunAsUser is present in the sudoRole.

What's new in Sudo 1.8.21

 * The path that sudo uses to search for terminal devices can now
   be configured via the new "devsearch" Path setting in sudo.conf.

 * It is now possible to preserve bash shell functions in the
   environment when the "env_reset" sudoers setting is disabled by
   removing the "*=()*" pattern from the env_delete list.

 * A change made in sudo 1.8.15 inadvertently caused sudoedit to
   send itself SIGHUP instead of exiting when the editor returns
   an error or the file was not modified.

 * Sudoedit now uses an exit code of zero if the file was not
   actually modified.  Previously, sudoedit treated a lack of
   modifications as an error.

 * When running a command in a pseudo-tty (pty), sudo now copies a
   subset of the terminal flags to the new pty.  Previously, all
   flags were copied, even those not appropriate for a pty.

 * Fixed a problem with debug logging in the sudoers I/O logging
   plugin.

 * Window size change events are now logged to the policy plugin.
   On xterm and compatible terminals, sudoreplay is now capable of
   resizing the terminal to match the size of the terminal the
   command was run on.  The new -R option can be used to disable
   terminal resizing.

 * Fixed a bug in visudo where a newly added file was not checked
   for syntax errors.  Bug #791.

 * Fixed a bug in visudo where if a syntax error in an include
   directory (like /etc/sudoers.d) was detected, the edited version
   was left as a temporary file instead of being installed.

 * On PAM systems, sudo will now treat "username's Password:" as
   a standard password prompt.  As a result, the SUDO_PROMPT
   environment variable will now override "username's Password:"
   as well as the more common "Password:".  Previously, the
   "passprompt_override" Defaults setting would need to be set for
   SUDO_PROMPT to override a prompt of "username's Password:".

 * A new "syslog_pid" sudoers setting has been added to include
   sudo's process ID along with the process name when logging via
   syslog.  Bug #792.

 * Fixed a bug introduced in sudo 1.8.18 where a command would
   not be terminated when the I/O logging plugin returned an error
   to the sudo front-end.

 * A new "timestamp_type" sudoers setting has been added that replaces
   the "tty_tickets" option.  In addition to tty and global time stamp
   records, it is now possible to use the parent process ID to restrict
   the time stamp to commands run by the same process, usually the shell.
   Bug #793.

 * The --preserve-env command line option has been extended to accept
   a comma-separated list of environment variables to preserve.
   Bug #279.

 * Friulian translation for sudo from translationproject.org.

What's new in Sudo 1.8.20p2

 * Fixed a bug parsing /proc/pid/stat on Linux when the process
   name contains newlines.  This is not exploitable due to the /dev
   traversal changes in sudo 1.8.20p1.

What's new in Sudo 1.8.20p1

 * Fixed "make check" when using OpenSSL or GNU crypt.
   Bug #787.

 * Fixed CVE-2017-1000367, a bug parsing /proc/pid/stat on Linux
   when the process name contains spaces.  Since the user has control
   over the command name, this could potentially be used by a user
   with sudo access to overwrite an arbitrary file on systems with
   SELinux enabled.  Also stop performing a breadth-first traversal
   of /dev when looking for the device; only a hard-coded list of
   directories are checked,

What's new in Sudo 1.8.20

 * Added support for SASL_MECH in ldap.conf. Bug #764

 * Added support for digest matching when the command is a glob-style
   pattern or a directory. Previously, only explicit path matches
   supported digest checks.

 * New "fdexec" Defaults option to control whether a command
   is executed by path or by open file descriptor.

 * The embedded copy of zlib has been upgraded to version 1.2.11.

 * Fixed a bug that prevented sudoers include files with a relative
   path starting with the letter 'i' from being opened.  Bug #776.

 * Added support for command timeouts in sudoers.  The command will
   be terminated if the timeout expires.

 * The SELinux role and type are now displayed in the "sudo -l"
   output for the LDAP and SSSD back-ends, just as they are in the
   sudoers back-end.

 * A new command line option, -T, can be used to specify a command
   timeout as long as the user-specified timeout is not longer than
   the timeout specified in sudoers.  This option may only be
   used when the "user_command_timeouts" flag is enabled in sudoers.

 * Added NOTBEFORE and NOTAFTER command options to the sudoers
   back-end similar to what is already available in the LDAP back-end.

 * Sudo can now optionally use the SHA2 functions in OpenSSL or GNU
   crypt instead of the SHA2 implementation bundled with sudo.

 * Fixed a compilation error on systems without the stdbool.h header
   file.  Bug #778.

 * Fixed a compilation error in the standalone Kerberos V authentication
   module.  Bug #777.

 * Added the iolog_flush flag to sudoers which causes I/O log data
   to be written immediately to disk instead of being buffered.

 * I/O log files are now created with group ID 0 by default unless
   the "iolog_user" or "iolog_group" options are set in sudoers.

 * It is now possible to store I/O log files on an NFS-mounted
   file system where uid 0 is remapped to an unprivileged user.
   The "iolog_user" option must be set to a non-root user and the
   top-level I/O log directory must exist and be owned by that user.

 * Added the restricted_env_file setting to sudoers which is similar
   to env_file but its contents are subject to the same restrictions
   as variables in the invoking user's environment.

 * Fixed a use after free bug in the SSSD back-end when the fqdn
   sudoOption is enabled and no hostname value is present in
   /etc/sssd/sssd.conf.

 * Fixed a typo that resulted in a compilation error on systems
   where the killpg() function is not found by configure.

 * Fixed a compilation error with the included version of zlib
   when sudo was built outside the source tree.

 * Fixed the exit value of sudo when the command is terminated by
   a signal other than SIGINT.  This was broken in sudo 1.8.15 by
   the fix for Bug #722.  Bug #784.

 * Fixed a regression introduced in sudo 1.8.18 where the "lecture"
   option could not be used in a positive boolean context, only
   a negative one.

 * Fixed an issue where sudo would consume stdin if it was not
   connected to a tty even if log_input is not enabled in sudoers.
   Bug #786.

 * Clarify in the sudoers manual that the #includedir directive
   diverts control to the files in the specified directory and,
   when parsing of those files is complete, returns control to the
   original file.  Bug #775.

What's new in Sudo 1.8.19p2

 * Fixed a crash in visudo introduced in sudo 1.8.9 when an IP address
   or network is used in a host-based Defaults entry.  Bug #766

 * Added a missing check for the ignore_iolog_errors flag when
   the sudoers plugin generates the I/O log file path name.

 * Fixed a typo in sudo's vsyslog() replacement that resulted in
   garbage being logged to syslog.

What's new in Sudo 1.8.19p1

 * Fixed a bug introduced in sudo 1.8.19 that resulted in the wrong
   syslog priority and facility being used.

What's new in Sudo 1.8.19

 * New "syslog_maxlen" Defaults option to control the maximum size of
   syslog messages generated by sudo.

 * Sudo has been run against PVS-Studio and any issues that were
   not false positives have been addressed.

 * I/O log files are now created with the same group ID as the
   parent directory and not the invoking user's group ID.

 * I/O log permissions and ownership are now configurable via the
   "iolog_mode", "iolog_user" and "iolog_group" sudoers Defaults
   variables.

 * Fixed configuration of the sudoers I/O log plugin debug subsystem.
   Previously, I/O log information was not being written to the
   sudoers debug log.

 * Fixed a bug in visudo that broke editing of files in an include
   dir that have a syntax error.  Normally, visudo does not edit
   those files, but if a syntax error is detected in one, the user
   should get a chance to fix it.

 * Warnings about unknown or unparsable sudoers Defaults entries now
   include the file and line number of the problem.

 * Visudo will now use the file and line number information about an
   unknown or unparsable Defaults entry to go directly to the file
   with the problem.

 * Fixed a bug in the sudoers LDAP back-end where a negated sudoHost
   entry would prevent other sudoHost entries following it from matching.

 * Warnings from visudo about a cycle in an Alias entry now include the
   file and line number of the problem.

 * In strict mode, visudo will now use the file and line number
   information about a cycle in an Alias entry to go directly to the
   file with the problem.

 * The sudo_noexec.so file is now linked with -ldl on systems that
   require it for the wordexp() wrapper.

 * Fixed linking of sudo_noexec.so on macOS systems where it must be
   a dynamic library and not a module.

 * Sudo's "make check" now includes a test for sudo_noexec.so
   working.

 * The sudo front-end now passes the user's umask to the plugin.
   Previously the plugin had to determine this itself.

 * Sudoreplay can now display the stdin and ttyin streams when they
   are explicitly added to the filter list.

 * Fixed a bug introduced in sudo 1.8.17 where the "all" setting
   for verifypw and listpw was not being honored.  Bug #762.

 * The syslog priority (syslog_goodpri and syslog_badpri) can now
   be negated or set to "none" to disable logging of successful or
   unsuccessful sudo attempts via syslog.

What's new in Sudo 1.8.18p1

 * When sudo_noexec.so is used, the WRDE_NOCMD flag is now added
   if the wordexp() function is called.  This prevents commands
   from being run via wordexp() without disabling it entirely.

 * On Linux systems, sudo_noexec.so now uses a seccomp filter to
   disable execute access if the kernel supports seccomp.  This is
   more robust than the traditional method of using stub functions
   that return an error.

What's new in Sudo 1.8.18

 * The sudoers locale is now set before parsing the sudoers file.
   If sudoers_locale is set in sudoers, it is applied before
   evaluating other Defaults entries.  Previously, sudoers_locale
   was used when evaluating sudoers but not during the initial parse.
   Bug #748.

 * A missing or otherwise invalid #includedir is now ignored instead
   of causing a parse error.

 * During "make install", backup files are only used on HP-UX where
   it is not possible to unlink a shared object that is in use.
   This works around a bug in ldconfig on Linux which could create
   links to the backup shared library file instead of the current
   one.

 * Fixed a bug introduced in 1.8.17 where sudoers entries with long
   commands lines could be truncated, preventing a match.  Bug #752.

 * The fqdn, runas_default and sudoers_locale Defaults settings are
   now applied before any other Defaults settings since they can
   change how other Defaults settings are parsed.

 * On systems without the O_NOFOLLOW open(2) flag, when the NOFOLLOW
   flag is set, sudoedit now checks whether the file is a symbolic link
   before opening it as well as after the open.  Bug #753.

 * Sudo will now only resolve a user's group IDs to group names
   when sudoers includes group-based permissions.  Group lookups
   can be expensive on some systems where the group database is
   not local.

 * If the file system holding the sudo log file is full, allow
   the command to run unless the new ignore_logfile_errors Defaults
   option is disabled.  Bug #751.

 * The ignore_audit_errors and ignore_iolog_errors Defaults options
   have been added to control sudo's behavior when it is unable to
   write to the audit and I/O logs.

 * Fixed a bug introduced in 1.8.17 where the SIGPIPE signal handler
   was not being restored when sudo directly executes the command.

 * Fixed a bug where "sudo -l command" would indicate that a command
   was runnable even when denied by sudoers when using the LDAP or
   SSSD back-ends.

 * The match_group_by_gid Defaults option has been added to allow
   sites where group name resolution is slow and where sudoers only
   contains a small number of groups to match groups by group ID
   instead of by group name.

 * Fixed a bug on Linux where a 32-bit sudo binary could fail with
   an "unable to allocate memory" error when run on a 64-bit system.
   Bug #755

 * When parsing ldap.conf, sudo will now only treat a '#' character
   as the start of a comment when it is at the beginning of the
   line.

 * Fixed a potential crash when auditing is enabled and the audit
   function fails with an error.  Bug #756

 * Norwegian Nynorsk translation for sudo from translationproject.org.

 * Fixed a typo that broke short host name matching when the fqdn
   flag is enabled in sudoers.  Bug #757

 * Negated sudoHost attributes are now supported by the LDAP and
   SSSD back-ends.

 * Fixed matching entries in the LDAP and SSSD back-ends when a
   RunAsGroup is specified but no RunAsUser is present.

 * Fixed "sudo -l" output in the LDAP and SSSD back-ends when a
   RunAsGroup is specified but no RunAsUser is present.

What's new in Sudo 1.8.17p1

 * Fixed a bug introduced in 1.8.17 where the user's groups were
   not set on systems that don't use PAM.  Bug #749.

What's new in Sudo 1.8.17

 * On AIX, if /etc/security/login.cfg has auth_type set to PAM_AUTH
   but pam_start(3) fails, fall back to AIX authentication.
   Bug #740.

 * Sudo now takes all sudoers sources into account when determining
   whether or not "sudo -l" or "sudo -v" should prompt for a password.
   In other words, if both file and ldap sudoers sources are in
   specified in /etc/nsswitch.conf, "sudo -v" will now require that
   all entries in both sources be have NOPASSWD (file) or !authenticate
   (ldap) in the entries.

 * Sudo now ignores SIGPIPE until the command is executed.  Previously,
   SIGPIPE was only ignored in a few select places.  Bug #739.

 * Fixed a bug introduced in sudo 1.8.14 where (non-syslog) log
   file entries were missing the newline when loglinelen is set to
   a non-positive number.  Bug #742.

 * Unix groups are now set before the plugin session initialization
   code is run.  This makes it possible to use dynamic groups with
   the Linux-PAM pam_group module.

 * Fixed a bug where a debugging statement could dereference a NULL
   pointer when looking up a group that doesn't exist.  Bug #743.

 * Sudo has been run through the Coverity code scanner.  A number of
   minor bugs have been fixed as a result.  None were security issues.

 * SELinux support, which was broken in 1.8.16, has been repaired.

 * Fixed a bug when logging I/O where all output buffers might not
   get flushed at exit.

 * Forward slashes are no longer escaped in the JSON output of
   "visudo -x".  This was never required by the standard and not
   escaping them improves readability of the output.

 * Sudo no longer treats PAM_SESSION_ERR as a fatal error when
   opening the PAM session.  Other errors from pam_open_session()
   are still treated as fatal.  This avoids the "policy plugin
   failed session initialization" error message seen on some systems.

 * Korean translation for sudo and sudoers from translationproject.org.

 * Fixed a bug on AIX where the stack size hard resource limit was
   being set to 2GB instead of 4GB on 64-bit systems.

 * The SSSD back-end now properly supports "sudo -U otheruser -l".

 * The SSSD back-end now uses the value of "ipa_hostname"
   from sssd.conf, if specified, when matching the host name.

 * Fixed a hang on some systems when the command is being run in
   a pty and it failed to execute.

 * When performing a wildcard match in sudoers, check for an exact
   string match if the user command was fully-qualified (or resolved
   via the PATH).  This fixes an issue executing scripts on Linux
   when there are multiple wildcard matches with the same base name.
   Bug #746.

What's new in Sudo 1.8.16

 * Fixed a compilation error on Solaris 10 with Stun Studio 12.
   Bug #727.

 * When preserving variables from the invoking user's environment, if
   there are duplicates sudo now only keeps the first instance.

 * Fixed a bug that could cause warning mail to be sent in list
   mode (sudo -l) for users without sudo privileges when the
   LDAP and sssd back-ends are used.

 * Fixed a bug that prevented the "mail_no_user" option from working
   properly with the LDAP back-end.

 * In the LDAP and sssd back-ends, white space is now ignored between
   an operator (!, +, +=, -=) when parsing a sudoOption.

 * It is now possible to disable Path settings in sudo.conf
   by omitting the path name.

 * The sudoedit_checkdir Defaults option is now enabled by default
   and has been extended.  When editing files with sudoedit, each
   directory in the path to be edited is now checked.  If a directory
   is writable by the invoking user, symbolic links will not be
   followed.  If the parent directory of the file to be edited is
   writable, sudoedit will refuse to edit it.
   Bug #707.

 * The netgroup_tuple Defaults option has been added to enable matching
   of the entire netgroup tuple, not just the host or user portion.
   Bug #717.

 * When matching commands based on the SHA2 digest, sudo will now
   use fexecve(2) to execute the command if it is available.  This
   fixes a time of check versus time of use race condition when the
   directory holding the command is writable by the invoking user.

 * On AIX systems, sudo now caches the auth registry string along
   with password and group information.  This fixes a potential
   problem when a user or group of the same name exists in multiple
   auth registries.  For example, local and LDAP.

 * Fixed a crash in the SSSD back-end when the invoking user is not
   found.  Bug #732.

 * Added the --enable-asan configure flag to enable address sanitizer
   support.  A few minor memory leaks have been plugged to quiet
   the ASAN leak detector.

 * The value of _PATH_SUDO_CONF may once again be overridden via
   the Makefile.  Bug #735.

 * The sudoers2ldif script now handles multiple roles with same name.

 * Fixed a compilation error on systems that have the posix_spawn()
   and posix_spawnp() functions but an unusable spawn.h header.
   Bug #730.

 * Fixed support for negating character classes in sudo's version
   of the fnmatch() function.

 * Fixed a bug in the LDAP and SSSD back-ends that could allow an
   unauthorized user to list another user's privileges.  Bug #738.

 * The PAM conversation function now works around an ambiguity in the
   PAM spec with respect to multiple messages.  Bug #726.

What's new in Sudo 1.8.15

 * Fixed a bug that prevented sudo from building outside the source tree
   on some platforms.  Bug #708.

 * Fixed the location of the sssd library in the RHEL/Centos packages.
   Bug #710.

 * Fixed a build problem on systems that don't implicitly include
   sys/types.h from other header files.  Bug #711.

 * Fixed a problem on Linux using containers where sudo would ignore
   signals sent by a process in a different container.

 * Sudo now refuses to run a command if the PAM session module
   returns an error.

 * When editing files with sudoedit, symbolic links will no longer
   be followed by default.  The old behavior can be restored by
   enabling the sudoedit_follow option in sudoers or on a per-command
   basis with the FOLLOW and NOFOLLOW tags.  Bug #707.

 * Fixed a bug introduced in version 1.8.14 that caused the last
   valid editor in the sudoers "editor" list to be used by visudo
   and sudoedit instead of the first.  Bug #714.

 * Fixed a bug in visudo that prevented the addition of a final
   newline to edited files without one.

 * Fixed a bug decoding certain base64 digests in sudoers when the
   intermediate format included a '=' character.

 * Individual records are now locked in the time stamp file instead
   of the entire file.  This allows sudo to avoid prompting for a
   password multiple times on the same terminal when used in a
   pipeline.  In other words, "sudo cat foo | sudo grep bar" now
   only prompts for the password once.  Previously, both sudo
   processes would prompt for a password, often making it impossible
   to enter.

 * Fixed a bug where sudo would fail to run commands as a non-root
   user on systems that lack both setresuid() and setreuid().
   Bug #713.

 * Fixed a bug introduced in sudo 1.8.14 that prevented visudo from
   re-editing the correct file when a syntax error was detected.

 * Fixed a bug where sudo would not relay a SIGHUP signal to the
   command when the terminal is closed and the command is not run
   in its own pseudo-tty.  Bug #719

 * If some, but not all, of the LOGNAME, USER or USERNAME environment
   variables have been preserved from the invoking user's environment,
   sudo will now use the preserved value to set the remaining variables
   instead of using the runas user.  This ensures that if, for example,
   only LOGNAME is present in the env_keep list, that sudo will not
   set USER and USERNAME to the runas user.

*  When the command sudo is running dies due to a signal, sudo will
   now send itself that same signal with the default signal handler
   installed instead of exiting.  The bash shell appears to ignore
   some signals, e.g., SIGINT, unless the command being run is killed
   by that signal.  This makes the behavior of commands run under
   sudo the same as without sudo when bash is the shell.  Bug #722

 * Slovak translation for sudo from translationproject.org.

 * Hungarian and Slovak translations for sudoers from translationproject.org.

 * Previously, when env_reset was enabled (the default) and the -s
   option was not used, the SHELL environment variable was set to the
   shell of the invoking user.  Now, when env_reset is enabled and
   the -s option is not used, SHELL is set based on the target user.

 * Fixed challenge/response style BSD authentication.

 * Added the sudoedit_checkdir Defaults option to prevent sudoedit
   from editing files located in a directory that is writable by
   the invoking user.

 * Added the always_query_group_plugin Defaults option to control
   whether groups not found in the system group database are passed
   to the group plugin.  Previously, unknown system groups were
   always passed to the group plugin.

 * When creating a new file, sudoedit will now check that the file's
   parent directory exists before running the editor.

 * Fixed the compiler stack protector test in configure for compilers
   that support -fstack-protector but don't actually have the ssp
   library available.

What's new in Sudo 1.8.14p3

 * Fixed a bug introduced in sudo 1.8.14p2 that prevented sudo
   from working when no tty was present.

 * Fixed tty detection on newer AIX systems where dev_t is 64-bit.

What's new in Sudo 1.8.14p2

 * Fixed a bug introduced in sudo 1.8.14 that prevented the lecture
   file from being created.  Bug #704.

What's new in Sudo 1.8.14p1

 * Fixed a bug introduced in sudo 1.8.14 that prevented the sssd
   back-end from working.  Bug #703.

What's new in Sudo 1.8.14

 * Log messages on Mac OS X now respect sudoers_locale when sudo
   is build with NLS support.

 * The sudo manual pages now pass "mandoc -Tlint" with no warnings.

 * Fixed a compilation problem on systems with the sig2str() function
   that do not define SIG2STR_MAX in signal.h.

 * Worked around a compiler bug that resulted in unexpected behavior
   when returning an int from a function declared to return bool
   without an explicit cast.

 * Worked around a bug in Mac OS X 10.10 BSD auditing where the
   au_preselect() fails for AUE_sudo events but succeeds for
   AUE_DARWIN_sudo.

 * Fixed a hang on Linux systems with glibc when sudo is linked with
   jemalloc.

 * When the user runs a command as a user ID that is not present in
   the password database via the -u flag, the command is now run
   with the group ID of the invoking user instead of group ID 0.

 * Fixed a compilation problem on systems that don't pull in
   definitions of uid_t and gid_t without sys/types.h or unistd.h.

 * Fixed a compilation problem on newer AIX systems which use a
   struct st_timespec for time stamps in struct stat that differs
   from struct timespec.  Bug #702.

 * The example directory is now configurable via --with-exampledir
   and defaults to DATAROOTDIR/examples/sudo on BSD systems.

 * The /usr/lib/tmpfiles.d/sudo.conf file is now installed as part
   of "make install" when systemd is in use.

 * Fixed a linker problem on some systems with libintl.  Bug #690.

 * Fixed compilation with compilers that don't support __func__
   or __FUNCTION__.

 * Sudo no longer needs to uses weak symbols to support localization
   in the warning functions.  A registration function is used instead.

 * Fixed a setresuid() failure in sudoers on Linux kernels where
   uid changes take the nproc resource limit into account.

 * Fixed LDAP netgroup queries on AIX.

 * Sudo will now display the custom prompt on Linux systems with PAM
   even if the "Password: " prompt is not localized by the PAM module.
   Bug #701.

 * Double-quoted values in an LDAP sudoOption are now supported
   for consistency with file-based sudoers.

 * Fixed a bug that prevented the btime entry in /proc/stat from
   being parsed on Linux.

What's new in Sudo 1.8.13

 * The examples directory is now a subdirectory of the doc dir to
   conform to Debian guidelines.  Bug #682.

 * Fixed a compilation error for siglist.c and signame.c on some
   systems.  Bug #686

 * Weak symbols are now used for sudo_warn_gettext() and
   sudo_warn_strerror() in libsudo_util to avoid link errors when
   -Wl,--no-undefined is used in LDFLAGS.  The --disable-weak-symbols
   configure option can be used to disable the user of weak symbols.

 * Fixed a bug in sudo's mkstemps() replacement function that
   prevented the file extension from being preserved in sudoedit.

 * A new mail_all_cmnds sudoers flag will send mail when a user runs
   a command (or tries to). The behavior of the mail_always flag has
   been restored to always send mail when sudo is run.

 * New "MAIL" and "NOMAIL" command tags have been added to toggle
   mail sending behavior on a per-command (or Cmnd_Alias) basis.

 * Fixed matching of empty passwords when sudo is configured to
   use passwd (or shadow) file authentication on systems where the
   crypt() function returns NULL for invalid salts.

 * On AIX, sudo now uses the value of the auth_type setting in
   /etc/security/login.cfg to determine whether to use LAM or PAM
   for user authentication.

 * The "all" setting for listpw and verifypw now works correctly
   with LDAP and sssd sudoers.

 * The sudo timestamp directory is now created at boot time on
   platforms that use systemd.

 * Sudo will now restore the value of the SIGPIPE handler before
   executing the command.

 * Sudo now uses "struct timespec" instead of "struct timeval" for
   time keeping when possible.  If supported, sudoedit and visudo
   now use nanosecond granularity time stamps.

 * Fixed a symbol name collision with systems that have their own
   SHA2 implementation.  This fixes a problem where PAM could use
   the wrong SHA2 implementation on Solaris 10 systems configured
   to use SHA512 for passwords.

 * The editor invoked by sudoedit once again uses an unmodified
   copy of the user's environment as per the documentation.  This
   was inadvertently changed in sudo 1.8.0.  Bug #688.

What's new in Sudo 1.8.12

 * The embedded copy of zlib has been upgraded to version 1.2.8 and
   is now installed as a shared library where supported.

 * Debug settings for the sudo front end and sudoers plugin are now
   configured separately.

 * Multiple sudo.conf Debug entries may now be specified per program
   (or plugin).

 * The plugin API has been extended such that the path to the plugin
   that was loaded is now included in the settings array.  This
   path can be used to register with the debugging subsystem.  The
   debug_flags setting is now prefixed with a file name and may be
   specified multiple times if there is more than one matching Debug
   setting in sudo.conf.

 * The sudoers regression tests now run with the locale set to C
   since some of the tests compare output that includes locale-specific
   messages.  Bug #672

 * Fixed a bug where sudo would not run commands on Linux when
   compiled with audit support if audit is disabled.  Bug #671

 * Added __BASH_FUNC<* to the environment blacklist to match
   Apple's syntax for newer-style bash functions.

 * The default password prompt now includes a trailing space after
   "Password:" for consistency with su(1) on most systems.
   Bug #663

 * Fixed a problem on DragonFly BSD where SIGCHLD could be ignored,
   preventing sudo from exiting.  Bug #676

 * Visudo will now use the optional sudoers_file, sudoers_mode,
   sudoers_uid and sudoers_gid arguments if specified on the
   sudoers.so Plugin line in the sudo.conf file.

 * Fixed a problem introduced in sudo 1.8.8 that prevented the full
   host name from being used when the "fqdn" sudoers option is used.
   Bug #678

 * French and Russian translations for sudoers from translationproject.org.

 * Sudo now installs a handler for SIGCHLD signal handler immediately
   before stating the process that will execute the command (or
   start the monitor).  The handler used to be installed earlier
   but this causes problems with poorly behaved PAM modules that
   install their own SIGCHLD signal handler and neglect to restore
   sudo's original handler.  Bug #657

 * Removed a limit on the length of command line arguments expanded
   by a wild card using sudo's version of the fnmatch() function.
   This limit was introduced when sudo's version of fnmatch()
   was replaced in sudo 1.8.4.

 * LDAP-based sudoers can now query an LDAP server for a user's
   netgroups directly.  This is often much faster than fetching
   every sudoRole object containing a sudoUser that begins with a
   `+' prefix and checking whether the user is a member of any of
   the returned netgroups.

 * The mail_always sudoers option no longer sends mail for "sudo -l"
   or "sudo -v" unless the user is unable to authenticate themselves.

 * Fixed a crash when sudo is run with an empty argument vector.

 * Fixed two potential crashes when sudo is run with very low
   resource limits.

 * The TZ environment variable is now checked for safety instead
   of simply being copied to the environment of the command.

What's new in Sudo 1.8.11p2

 * Fixed a bug where dynamic shared objects loaded from a plugin
   could use the hooked version of getenv() but not the hooked
   versions of putenv(), setenv() or unsetenv().  This can cause
   problems for PAM modules that use those functions.

What's new in Sudo 1.8.11p1

 * Fixed a compilation problem on some systems when the
   --disable-shared-libutil configure option was specified.

 * The user can no longer interrupt the sleep after an incorrect
   password on PAM systems using pam_unix.
   Bug #666

 * Fixed a compilation problem on Linux systems that do not use PAM.
   Bug #667

 * "make install" will now work with the stock GNU autotools
   install-sh script.  Bug #669

 * Fixed a crash with "sudo -i" when the current working directory
   does not exist.  Bug #670

 * Fixed a potential crash in the debug subsystem when logging a message
   larger that 1024 bytes.

 * Fixed a "make check" failure for ttyname when stdin is closed and
   stdout and stderr are redirected to a different tty.  Bug #643

 * Added BASH_FUNC_* to the environment blacklist to match newer-style
   bash functions.

What's new in Sudo 1.8.11

 * The sudoers plugin no longer uses setjmp/longjmp to recover
   from fatal errors.  All errors are now propagated to the caller
   via return codes.

 * When running a command in the background, sudo will now forward
   SIGINFO to the command (if supported).

 * Sudo will now use the system versions of the sha2 functions from
   libc or libmd if available.

 * Visudo now works correctly on GNU Hurd.  Bug #647

 * Fixed suspend and resume of curses programs on some system when
   the command is not being run in a pseudo-terminal.  Bug #649

 * Fixed a crash with LDAP-based sudoers on some systems when
   Kerberos was enabled.

 * Sudo now includes optional Solaris audit support.

 * Catalan translation for sudoers from translationproject.org.

 * Norwegian Bokmaal translation for sudo from translationproject.org.

 * Greek translation for sudoers from translationproject.org

 * The sudo source tree has been reorganized to more closely resemble
   that of other gettext-enabled packages.

 * Sudo and its associated programs now link against a shared version
   of libsudo_util.  The --disable-shared-libutil configure option
   may be used to force static linking if the --enable-static-sudoers
   option is also specified.

 * The passwords in ldap.conf and ldap.secret may now be encoded
   in base64.

 * Audit updates.  SELinux role changes are now audited.  For
   sudoedit, we now audit the actual editor being run, instead of
   just the sudoedit command.

 * Fixed bugs in the man page post-processing that could cause
   portions of the manuals to be removed.

 * Fixed a crash in the system_group plugin.  Bug #653.

 * Fixed sudoedit on platforms without a system version of the
   getprogname() function.  Bug #654.

 * Fixed compilation problems with some pre-C99 compilers.

 * Fixed sudo's -C option which was broken in version 1.8.9.

 * It is now possible to match an environment variable's value as
   well as its name using env_keep and env_check.  This can be used
   to preserve bash functions which would otherwise be removed from
   the environment.

 * New files created via sudoedit as a non-root user now have the
   proper group id.  Bug #656

 * Sudoedit now works correctly in conjunction with sudo's SELinux
   RBAC support.  Temporary files are now created with the proper
   security context.

 * The sudo I/O logging plugin API has been updated.  If a logging
   function returns an error, the command will be terminated and
   all of the plugin's logging functions will be disabled.  If a
   logging function rejects the command's output it will no longer
   be displayed to the user's terminal.

 * Fixed a compilation error on systems that lack openpty(), _getpty()
   and grantpt(). Bug #660

 * Fixed a hang when a sudoers source is listed more than once in
   a single sudoers nsswitch.conf entry.

 * On AIX, shell scripts without a #! magic number are now passed to
   /usr/bin/sh, not /usr/bin/bsh.  This is consistent with what the
   execvp() function on AIX does and matches historic sudo behavior.
   Bug #661

 * Fixed a cross-compilation problem building mksiglist and mksigname.
   Bug #662

What's new in Sudo 1.8.10p3?

 * Fixed expansion of %p in the prompt for "sudo -l" when rootpw,
   runaspw or targetpw is set.  Bug #639

 * Fixed matching of UIDs and GIDs which was broken in version 1.8.9.
   Bug #640

 * PAM credential initialization has been re-enabled.  It was
   unintentionally disabled by default in version 1.8.8.  The way
   credentials are initialized has also been fixed.  Bug #642.

 * Fixed a descriptor leak on Linux when determining boot time.  Sudo
   normally closes extra descriptors before running a command so
   the impact is limited.  Bug #645

 * Fixed flushing of the last buffer of data when I/O logging is
   enabled.  This bug, introduced in version 1.8.9, could cause
   incomplete command output on some systems.  Bug #646

What's new in Sudo 1.8.10p2?

 * Fixed a hang introduced in sudo 1.8.10 when timestamp_timeout
   is set to zero.

What's new in Sudo 1.8.10p1?

 * Fixed a bug introduced in sudo 1.8.10 that prevented the disabling
   of tty-based tickets.

 * Fixed a bug with negated commands in "sudo -l command" that
   could cause the command to be listed even when it was explicitly
   denied.  This only affected list mode when a command was specified.
   Bug #636

What's new in Sudo 1.8.10?

 * It is now possible to disable network interface probing in
   sudo.conf by changing the value of the probe_interfaces
   setting.

 * When listing a user's privileges (sudo -l), the sudoers plugin
   will now prompt for the user's password even if the targetpw,
   rootpw or runaspw options are set.

 * The sudoers plugin uses a new format for its time stamp files.
   Each user now has a single file which may contain multiple records
   when per-tty time stamps are in use (the default).  The time
   stamps use a monotonic timer where available and are once again
   located in a directory under /var/run.  The lecture status is
   now stored separately from the time stamps in a different directory.
   Bug #616

 * sudo's -K option will now remove all of the user's time stamps,
   not just the time stamp for the current terminal.  The -k option
   can be used to only disable time stamps for the current terminal.

 * If sudo was started in the background and needed to prompt for
   a password, it was not possible to suspend it at the password
   prompt.  This now works properly.

 * LDAP-based sudoers now uses a default search filter of
   (objectClass=sudoRole) for more efficient queries.  The netgroup
   query has been modified to avoid falling below the minimum length
   for OpenLDAP substring indices.

 * The new "use_netgroups" sudoers option can be used to explicitly
   enable or disable netgroups support.  For LDAP-based sudoers,
   netgroup support requires an expensive substring match on the
   server.  If netgroups are not needed, this option can be disabled
   to reduce the load on the LDAP server.

 * Sudo is once again able to open the sudoers file when the group
   on sudoers doesn't match the expected value, so long as the file
   is not group writable.

 * Sudo now installs an init.d script to clear the time stamp
   directory at boot time on AIX and HP-UX systems.  These systems
   either lack /var/run or do not clear it on boot.

 * The JSON format used by "visudo -x" now properly supports the
   negation operator.  In addition, the Options object is now the
   same for both Defaults and Cmnd_Specs.

 * Czech and Serbian translations for sudoers from translationproject.org.

 * Catalan translation for sudo from translationproject.org.

What's new in Sudo 1.8.9p5?

 * Fixed a compilation error on AIX when LDAP support is enabled.

 * Fixed parsing of the "umask" defaults setting in sudoers.  Bug #632.

 * Fixed a failed assertion when the "closefrom_override" defaults
   setting is enabled in sudoers and sudo's -C flag is used.  Bug #633.

What's new in Sudo 1.8.9p4?

 * Fixed a bug where sudo could consume large amounts of CPU while
   the command was running when I/O logging is not enabled.  Bug #631

 * Fixed a bug where sudo would exit with an error when the debug
   level is set to util@debug or all@debug and I/O logging is not
   enabled.  The command would continue running after sudo exited.

What's new in Sudo 1.8.9p3?

 * Fixed a bug introduced in sudo 1.8.9 that prevented the tty name
   from being resolved properly on Linux systems.  Bug #630.

What's new in Sudo 1.8.9p2?

 * Updated config.guess, config.sub and libtool to support the ppc64le
   architecture (IBM PowerPC Little Endian).

What's new in Sudo 1.8.9p1?

 * Fixed a problem with gcc 4.8's handling of bit fields that could
   lead to the noexec flag being enabled even when it was not
   explicitly set.

What's new in Sudo 1.8.9?

 * Reworked sudo's main event loop to use a simple event subsystem
   using poll(2) or select(2) as the back end.

 * It is now possible to statically compile the sudoers plugin into
   the sudo binary without disabling shared library support.  The
   sudo.conf file may still be used to configure other plugins.

 * Sudo can now be compiled again with a C preprocessor that does
   not support variadic macros.

 * Visudo can now export a sudoers file in JSON format using the
   new -x flag.

 * The locale is now set correctly again for visudo and sudoreplay.

 * The plugin API has been extended to allow the plugin to exclude
   specific file descriptors from the "closefrom" range.

 * There is now a workaround for a Solaris-specific problem where
   NOEXEC was overriding traditional root DAC behavior.

 * Add user netgroup filtering for SSSD. Previously, rules for
   a netgroup were applied to all even when they did not belong
   to the specified netgroup.

 * On systems with BSD login classes, if the user specified a group
   (not a user) to run the command as, it was possible to specify
   a different login class even when the command was not run as the
   super user.

 * The closefrom() emulation on Mac OS X now uses /dev/fd if possible.

 * Fixed a bug where sudoedit would not update the original file
   from the temporary when PAM or I/O logging is not enabled.

 * When recycling I/O logs, the log files are now truncated properly.

 * Fixes bugs #617, #621, #622, #623, #624, #625, #626

What's new in Sudo 1.8.8?

 * Removed a warning on PAM systems with stacked auth modules
   where the first module on the stack does not succeed.

 * Sudo, sudoreplay and visudo now support GNU-style long options.

 * The -h (--host) option may now be used to specify a host name.
   This is currently only used by the sudoers plugin in conjunction
   with the -l (--list) option.

 * Program usage messages and manual SYNOPSIS sections have been
   simplified.

 * Sudo's LDAP SASL support now works properly with Kerberos.
   Previously, the SASL library was unable to locate the user's
   credential cache.

 * It is now possible to set the nproc resource limit to unlimited
   via pam_limits on Linux (bug #565).

 * New "pam_service" and "pam_login_service" sudoers options
   that can be used to specify the PAM service name to use.

 * New "pam_session" and "pam_setcred" sudoers options that
   can be used to disable PAM session and credential support.

 * The sudoers plugin now properly supports UIDs and GIDs
   that are larger than 0x7fffffff on 32-bit platforms.

 * Fixed a visudo bug introduced in sudo 1.8.7 where per-group
   Defaults entries would cause an internal error.

 * If the "tty_tickets" sudoers option is enabled (the default),
   but there is no tty present, sudo will now use a ticket file
   based on the parent process ID.  This makes it possible to support
   the normal timeout behavior for the session.

 * Fixed a problem running commands that change their process
   group and then attempt to change the terminal settings when not
   running the command in a pseudo-terminal.  Previously, the process
   would receive SIGTTOU since it was effectively a background
   process.  Sudo will now grant the child the controlling tty and
   continue it when this happens.

 * The "closefrom_override" sudoers option may now be used in
   a command-specified Defaults entry (bug #610).

 * Sudo's BSM audit support now works on Solaris 11.

 * Brazilian Portuguese translation for sudo and sudoers from
   translationproject.org.

 * Czech translation for sudo from translationproject.org.

 * French translation for sudo from translationproject.org.

 * Sudo's noexec support on Mac OS X 10.4 and above now uses dynamic
   symbol interposition instead of setting DYLD_FORCE_FLAT_NAMESPACE=1
   which causes issues with some programs.

 * Fixed visudo's -q (--quiet) flag, broken in sudo 1.8.6.

 * Root may no longer change its SELinux role without entering
   a password.

 * Fixed a bug introduced in Sudo 1.8.7 where the indexes written
   to the I/O log timing file are two greater than they should be.
   Sudoreplay now contains a work-around to parse those files.

 * In sudoreplay's list mode, the "this" qualifier in "fromdate"
   or "todate" expressions now behaves more sensibly.  Previously,
   it would often match a date that was "one more" than expected.
   For example, "this week" now matches the current week instead
   of the following week.

What's new in Sudo 1.8.7?

 * The non-Unix group plugin is now supported when sudoers data
   is stored in LDAP.

 * Sudo now uses a workaround for a locale bug on Solaris 11.0
   that prevents setuid programs like sudo from fully using locales.

 * User messages are now always displayed in the user's locale,
   even when the same message is being logged or mailed in a
   different locale.

 * Log files created by sudo now explicitly have the group set
   to group ID 0 rather than relying on BSD group semantics (which
   may not be the default).

 * A new "exec_background" sudoers option can be used to initially
   run the command without read access to the terminal when running
   a command in a pseudo-tty.  If the command tries to read from
   the terminal it will be stopped by the kernel (via SIGTTIN or
   SIGTTOU) and sudo will immediately restart it as the foreground
   process (if possible).  This allows sudo to only pass terminal
   input to the program if the program actually is expecting it.
   Unfortunately, a few poorly-behaved programs (like "su" on most
   Linux systems) do not handle SIGTTIN and SIGTTOU properly.

 * Sudo now uses an efficient group query to get all the groups
   for a user instead of iterating over every record in the group
   database on HP-UX and Solaris.

 * Sudo now produces better error messages when there is an error
   in the sudo.conf file.

 * Two new settings have been added to sudo.conf to give the admin
   better control of how group database queries are performed.  The
   "group_source" specifies how the group list for a user will be
   determined.  Legal values are "static" (use the kernel groups
   list), "dynamic" (perform a group database query) and "adaptive"
   (only perform a group database query if the kernel list is full).
   The "max_groups" setting specifies the maximum number of groups
   a user may belong to when performing a group database query.

 * The sudo.conf file now supports line continuation by using a
   backslash as the last character on the line.

 * There is now a standalone sudo.conf manual page.

 * Sudo now stores its libexec files in a "sudo" sub-directory instead
   of in libexec itself. For backward compatibility, if the plugin
   is not found in the default plugin directory, sudo will check
   the parent directory if the default directory ends in "/sudo".

 * The sudoers I/O logging plugin now logs the terminal size.

 * A new sudoers option "maxseq" can be used to limit the number of
   I/O log entries that are stored.

 * The "system_group" and "group_file" sudoers group provider plugins
   are now installed by default.

 * The list output (sudo -l) output from the sudoers plugin is now
   less ambiguous when an entry includes different runas users.
   The long list output (sudo -ll) for file-based sudoers is now
   more consistent with the format of LDAP-based sudoers.

 * A UID may now be used in the sudoRunAsUser attributes for LDAP
   sudoers.

 * Minor plugin API change: the close and version functions are now
   optional.  If the policy plugin does not provide a close function
   and the command is not being run in a new pseudo-tty, sudo may
   now execute the command directly instead of in a child process.

 * A new sudoers option "pam_session" can be used to disable sudo's
   PAM session support.

 * On HP-UX systems, sudo will now use the pstat() function to
   determine the tty instead of ttyname().

 * Turkish translation for sudo and sudoers from translationproject.org.

 * Dutch translation for sudo and sudoers from translationproject.org.

 * Tivoli Directory Server client libraries may now be used with
   HP-UX where libibmldap has a hidden dependency on libCsup.

 * The sudoers plugin will now ignore invalid domain names when
   checking netgroup membership.  Most Linux systems use the string
   "(none)" for the NIS-style domain name instead of an empty string.

 * New support for specifying a SHA-2 digest along with the command
   in sudoers.  Supported hash types are sha224, sha256, sha384 and
   sha512.  See the description of Digest_Spec in the sudoers manual
   or the description of sudoCommand in the sudoers.ldap manual for
   details.

 * The paths to ldap.conf and ldap.secret may now be specified as
   arguments to the sudoers plugin in the sudo.conf file.

 * Fixed potential false positives in visudo's alias cycle detection.

 * Fixed a problem where the time stamp file was being treated
   as out of date on Linux systems where the change time on the
   pseudo-tty device node can change after it is allocated.

 * Sudo now only builds Position Independent Executables (PIE)
   by default on Linux systems and verifies that a trivial test
   program builds and runs.

 * On Solaris 11.1 and higher, sudo binaries will now have the
   ASLR tag enabled if supported by the linker.

What's new in Sudo 1.8.6p8?

 * Terminal detection now works properly on 64-bit AIX kernels.
   This was broken by the removal of the ttyname() fallback in Sudo
   1.8.6p6.  Sudo is now able to map an AIX 64-bit device number
   to the corresponding device file in /dev.

 * Sudo now checks for crypt() returning NULL when performing
   passwd-based authentication.

What's new in Sudo 1.8.6p7?

 * A time stamp file with the date set to the epoch by "sudo -k"
   is now completely ignored regardless of what the local clock is
   set to.  Previously, if the local clock was set to a value between
   the epoch and the time stamp timeout value, a time stamp reset
   by "sudo -k" would be considered current.

 * The tty-specific time stamp file now includes the session ID
   of the sudo process that created it.  If a process with the same
   tty but a different session ID runs sudo, the user will now be
   prompted for a password (assuming authentication is required for
   the command).

What's new in Sudo 1.8.6p6?

 * On systems where the controlling tty can be determined via /proc
   or sysctl(), sudo will no longer fall back to using ttyname()
   if the process has no controlling tty.  This prevents sudo from
   using a non-controlling tty for logging and time stamp purposes.

What's new in Sudo 1.8.6p5?

 * Fixed a potential crash in visudo's alias cycle detection.

 * Improved performance on Solaris when retrieving the group list
   for the target user.  On systems with a large number of groups
   where the group database is not local (NIS, LDAP, AD), fetching
   the group list could take a minute or more.

What's new in Sudo 1.8.6p4?

 * The -fstack-protector is now used when linking visudo, sudoreplay
   and testsudoers.

 * Avoid building PIE binaries on FreeBSD/ia64 as they don't run
   properly.

 * Fixed a crash in visudo strict mode when an unknown Defaults
   setting is encountered.

 * Do not inform the user that the command was not permitted by the
   policy if they do not successfully authenticate. This is a
   regression introduced in sudo 1.8.6.

 * Allow sudo to be build with sss support without also including
   ldap support.

 * Fixed running commands that need the terminal in the background
   when I/O logging is enabled. E.g. "sudo vi &". When the command
   is foregrounded, it will now resume properly.

What's new in Sudo 1.8.6p3?

 * Fixed post-processing of the man pages on systems with legacy
   versions of sed.

 * Fixed "sudoreplay -l" on Linux systems with file systems that
   set DT_UNKNOWN in the d_type field of struct dirent.

What's new in Sudo 1.8.6p2?

 * Fixed suspending a command after it has already been resumed
   once when I/O logging (or use_pty) is not enabled.
   This was a regression introduced in version 1.8.6.

What's new in Sudo 1.8.6p1?

 * Fixed the setting of LOGNAME, USER and USERNAME variables in the
   command's environment when env_reset is enabled (the default).
   This was a regression introduced in version 1.8.6.

 * Sudo now honors SUCCESS=return in /etc/nsswitch.conf.

What's new in Sudo 1.8.6?

 * Sudo is now built with the -fstack-protector flag if the
   compiler supports it.  Also, the -zrelro linker flag is used if
   supported.  The --disable-hardening configure option can be used
   to build sudo without stack smashing protection.

 * Sudo is now built as a Position Independent Executable (PIE)
   if supported by the compiler and linker.

 * If the user is a member of the "exempt" group in sudoers, they
   will no longer be prompted for a password even if the -k flag
   is specified with the command.  This makes "sudo -k command"
   consistent with the behavior one would get if the user ran "sudo
   -k" immediately before running the command.

 * The sudoers file may now be a symbolic link.  Previously, sudo
   would refuse to read sudoers unless it was a regular file.

 * The sudoreplay command can now properly replay sessions where
   no tty was present.

 * The sudoers plugin now takes advantage of symbol visibility
   controls when supported by the compiler or linker.  As a result,
   only a small number of symbols are exported which significantly
   reduces the chances of a conflict with other shared objects.

 * Improved support for the Tivoli Directory Server LDAP client
   libraries.  This includes support for using LDAP over SSL (ldaps)
   as well as support for the BIND_TIMELIMIT, TLS_KEY and TLS_CIPHERS
   ldap.conf options.  A new ldap.conf option, TLS_KEYPW can be
   used to specify a password to decrypt the key database.

 * When constructing a time filter for use with LDAP sudoNotBefore
   and sudoNotAfter attributes, the current time now includes tenths
   of a second.  This fixes a problem with timed entries on Active
   Directory.

 * If a user fails to authenticate and the command would be rejected
   by sudoers, it is now logged with "command not allowed" instead
   of "N incorrect password attempts".  Likewise, the "mail_no_perms"
   sudoers option now takes precedence over "mail_badpass".

 * The sudo manuals are now formatted using the mdoc macros.  Versions
   using the legacy man macros are provided for systems that lack mdoc.

 * New support for Solaris privilege sets.  This makes it possible
   to specify fine-grained privileges in the sudoers file on Solaris
   10 and above.  A Runas_Spec that contains no Runas_Lists can be
   used to give a user the ability to run a command as themselves
   but with an expanded privilege set.

 * Fixed a problem with the reboot and shutdown commands on some
   systems (such as HP-UX and BSD).  On these systems, reboot sends
   all processes (except itself) SIGTERM.  When sudo received
   SIGTERM, it would relay it to the reboot process, thus killing
   reboot before it had a chance to actually reboot the system.

 * Support for using the System Security Services Daemon (SSSD) as
   a source of sudoers data.

 * Slovenian translation for sudo and sudoers from translationproject.org.

 * Visudo will now warn about unknown Defaults entries that are
   per-host, per-user, per-runas or per-command.

 * Fixed a race condition that could cause sudo to receive SIGTTOU
   (and stop) when resuming a shell that was run via sudo when I/O
   logging (and use_pty) is not enabled.

 * Sending SIGTSTP directly to the sudo process will now suspend the
   running command when I/O logging (and use_pty) is not enabled.

What's new in Sudo 1.8.5p3?

 * Fixed the loading of I/O plugins that conform to a plugin API
   version older than 1.2.

What's new in Sudo 1.8.5p2?

 * Fixed use of the SUDO_ASKPASS environment variable which was
   broken in Sudo 1.8.5.

 * Fixed a problem reading the sudoers file when the file mode is
   more restrictive than the expected mode.  For example, when the
   expected sudoers file mode is 0440 but the actual mode is 0400.

What's new in Sudo 1.8.5p1?

 * Fixed a bug that prevented files in an include directory from
   being evaluated.

What's new in Sudo 1.8.5?

 * When "noexec" is enabled, sudo_noexec.so will now be prepended
   to any existing LD_PRELOAD variable instead of replacing it.

 * The sudo_noexec.so shared library now wraps the execvpe(),
   exect(), posix_spawn() and posix_spawnp() functions.

 * The user/group/mode checks on sudoers files have been relaxed.
   As long as the file is owned by the sudoers UID, not world-writable
   and not writable by a group other than the sudoers GID, the file
   is considered OK.  Note that visudo will still set the mode to
   the value specified at configure time.

 * It is now possible to specify the sudoers path, UID, GID and
   file mode as options to the plugin in the sudo.conf file.

 * Croatian, Galician, German, Lithuanian, Swedish and Vietnamese
   translations from translationproject.org.

 * /etc/environment is no longer read directly on Linux systems
   when PAM is used.  Sudo now merges the PAM environment into the
   user's environment which is typically set by the pam_env module.

 * The initial environment created when env_reset is in effect now
   includes the contents of /etc/environment on AIX systems and the
   "setenv" and "path" entries from /etc/login.conf on BSD systems.

 * The plugin API has been extended in three ways.  First, options
   specified in sudo.conf after the plugin pathname are passed to
   the plugin's open function.  Second, sudo has limited support
   for hooks that can be used by plugins.  Currently, the hooks are
   limited to environment handling functions.  Third, the init_session
   policy plugin function is passed a pointer to the user environment
   which can be updated during session setup.  The plugin API version
   has been incremented to version 1.2.  See the sudo_plugin manual
   for more information.

 * The policy plugin's init_session function is now called by the
   parent sudo process, not the child process that executes the
   command.  This allows the PAM session to be open and closed in
   the same process, which some PAM modules require.

 * Fixed parsing of "Path askpass" and "Path noexec" in sudo.conf,
   which was broken in version 1.8.4.

 * On systems with an SVR4-style /proc file system, the /proc/pid/psinfo
   file is now uses to determine the controlling terminal, if possible.
   This allows tty-based tickets to work properly even when, e.g.,
   standard input, output and error are redirected to /dev/null.

 * The output of "sudoreplay -l" is now sorted by file name (or
   sequence number).  Previously, entries were displayed in the
   order in which they were found on the file system.

 * Sudo now behaves properly when I/O logging is enabled and the
   controlling terminal is revoked (e.g., the running sshd is killed).
   Previously, sudo may have exited without calling the I/O plugin's
   close function which can lead to an incomplete I/O log.

 * Sudo can now detect when a user has logged out and back in again
   on Solaris 11, just like it can on Solaris 10.

 * The built-in zlib included with Sudo has been upgraded to version
   1.2.6.

 * Setting the SSL parameter to start_tls in ldap.conf now works
   properly when using Mozilla-based SDKs that support the
   ldap_start_tls_s() function.

 * The TLS_CHECKPEER parameter in ldap.conf now works when the
   Mozilla NSS crypto back-end is used with OpenLDAP.

 * A new group provider plugin, system_group, is included which
   performs group look ups by name using the system groups database.
   This can be used to restore the pre-1.7.3 sudo group lookup
   behavior.

What's new in Sudo 1.8.4p5?

 * Fixed a bug when matching against an IP address with an associated
   netmask in the sudoers file.  In certain circumstances, this
   could allow users to run commands on hosts they are not authorized
   for.

What's new in Sudo 1.8.4p4?

 * Fixed a bug introduced in Sudo 1.8.4 which prevented "sudo -v"
   from working.

What's new in Sudo 1.8.4p3?

 * Fixed a crash on FreeBSD when no tty is present.

 * Fixed a bug introduced in Sudo 1.8.4 that allowed users to
   specify environment variables to set on the command line without
   having sudo "ALL" permissions or the "SETENV" tag.

 * When visudo is run with the -c (check) option, the sudoers
   file(s) owner and mode are now also checked unless the -f option
   was specified.

What's new in Sudo 1.8.4p2?

 * Fixed a bug introduced in Sudo 1.8.4 where insufficient space
   was allocated for group IDs in the LDAP filter.

 * Fixed a bug introduced in Sudo 1.8.4 where the path to sudo.conf
   was "/sudo.conf" instead of "/etc/sudo.conf".

 * Fixed a bug introduced in Sudo 1.8.4 which could cause a hang
   when I/O logging is enabled and input is from a pipe or file.

What's new in Sudo 1.8.4p1?

 * Fixed a bug introduced in sudo 1.8.4 that broke adding to or
   deleting from the env_keep, env_check and env_delete lists in
   sudoers on some platforms.

What's new in Sudo 1.8.4?

 * The -D flag in sudo has been replaced with a more general debugging
   framework that is configured in sudo.conf.

 * Fixed a false positive in visudo strict mode when aliases are
   in use.

 * Fixed a crash with "sudo -i" when a runas group was specified
   without a runas user.

 * The line on which a syntax error is reported in the sudoers file
   is now more accurate.  Previously it was often off by a line.

 * Fixed a bug where stack garbage could be printed at the end of
   the lecture when the "lecture_file" option was enabled.

 * "make install" now honors the LINGUAS environment variable.

 * The #include and #includedir directives in sudoers now support
   relative paths.  If the path is not fully qualified it is expected
   to be located in the same directory of the sudoers file that is
   including it.

 * Serbian and Spanish translations for sudo from translationproject.org.

 * LDAP-based sudoers may now access by group ID in addition to
   group name.

 * visudo will now fix the mode on the sudoers file even if no changes
   are made unless the -f option is specified.

 * The "use_loginclass" sudoers option works properly again.

 * On systems that use login.conf, "sudo -i" now sets environment
   variables based on login.conf.

 * For LDAP-based sudoers, values in the search expression are now
   escaped as per RFC 4515.

 * The plugin close function is now properly called when a login
   session is killed (as opposed to the actual command being killed).
   This can happen when an ssh session is disconnected or the
   terminal window is closed.

 * The deprecated "noexec_file" sudoers option is no longer supported.

 * Fixed a race condition when I/O logging is not enabled that could
   result in tty-generated signals (e.g., control-C) being received
   by the command twice.

 * If none of the standard input, output or error are connected to
   a tty device, sudo will now check its parent's standard input,
   output or error for the tty name on systems with /proc and BSD
   systems that support the KERN_PROC_PID sysctl.  This allows
   tty-based tickets to work properly even when, e.g., standard
   input, output and error are redirected to /dev/null.

 * Added the --enable-kerb5-instance configure option to allow
   people using Kerberos V authentication to specify a custom
   instance so the principal name can be, e.g., "username/sudo"
   similar to how ksu uses "username/root".

 * Fixed a bug where a pattern like "/usr/*" included /usr/bin/ in
   the results, which would be incorrectly be interpreted as if the
   sudoers file had specified a directory.

 * "visudo -c" will now list any include files that were checked
   in addition to the main sudoers file when everything parses OK.

 * Users that only have read-only access to the sudoers file may
   now run "visudo -c".  Previously, write permissions were required
   even though no writing is down in check-only mode.

 * It is now possible to prevent the disabling of core dumps from
   within sudo itself by adding a line to the sudo.conf file like
   "Set disable_coredump false".

What's new in Sudo 1.8.3p2?

 * Fixed a format string vulnerability when the sudo binary (or a
   symbolic link to the sudo binary) contains printf format escapes
   and the -D (debugging) flag is used.

What's new in Sudo 1.8.3p1?

 * Fixed a crash in the monitor process on Solaris when NOPASSWD
   was specified or when authentication was disabled.

 * Fixed matching of a Runas_Alias in the group section of a
   Runas_Spec.

What's new in Sudo 1.8.3?

 * Fixed expansion of strftime() escape sequences in the "log_dir"
   sudoers setting.

 * Esperanto, Italian and Japanese translations from translationproject.org.

 * Sudo will now use PAM by default on AIX 6 and higher.

 * Added --enable-werror configure option for gcc's -Werror flag.

 * Visudo no longer assumes all editors support the +linenumber
   command line argument.  It now uses a allowlist of editors known
   to support the option.

 * Fixed matching of network addresses when a netmask is specified
   but the address is not the first one in the CIDR block.

 * The configure script now check whether or not errno.h declares
   the errno variable.  Previously, sudo would always declare errno
   itself for older systems that don't declare it in errno.h.

 * The NOPASSWD tag is now honored for denied commands too, which
   matches historic sudo behavior (prior to sudo 1.7.0).

 * Sudo now honors the "DEREF" setting in ldap.conf which controls
   how alias dereferencing is done during an LDAP search.

 * A symbol conflict with the pam_ssh_agent_auth PAM module that
   would cause a crash been resolved.

 * The inability to load a group provider plugin is no longer
   a fatal error.

 * A potential crash in the utmp handling code has been fixed.

 * Two PAM session issues have been resolved.  In previous versions
   of sudo, the PAM session was opened as one user and closed as
   another.  Additionally, if no authentication was performed, the
   PAM session would never be closed.

 * Sudo will now work correctly with LDAP-based sudoers using TLS
   or SSL on Debian systems.

 * The LOGNAME, USER and USERNAME environment variables are preserved
   correctly again in sudoedit mode.

What's new in Sudo 1.8.2?

 * Sudo, visudo, sudoreplay and the sudoers plug-in now have natural
   language support (NLS). This can be disabled by passing configure
   the --disable-nls option.  Sudo will use gettext(), if available,
   to display translated messages.  All translations are coordinated
   via The Translation Project, https://translationproject.org/.

 * Plug-ins are now loaded with the RTLD_GLOBAL flag instead of
   RTLD_LOCAL.  This fixes missing symbol problems in PAM modules
   on certain platforms, such as FreeBSD and SuSE Linux Enterprise.

 * I/O logging is now supported for commands run in background mode
   (using sudo's -b flag).

 * Group ownership of the sudoers file is now only enforced when
   the file mode on sudoers allows group readability or writability.

 * Visudo now checks the contents of an alias and warns about cycles
   when the alias is expanded.

 * If the user specifies a group via sudo's -g option that matches
   the target user's group in the password database, it is now
   allowed even if no groups are present in the Runas_Spec.

 * The sudo Makefiles now have more complete dependencies which are
   automatically generated instead of being maintained manually.

 * The "use_pty" sudoers option is now correctly passed back to the
   sudo front end.  This was missing in previous versions of sudo
   1.8 which prevented "use_pty" from being honored.

 * "sudo -i command" now works correctly with the bash version
   2.0 and higher.  Previously, the .bash_profile would not be
   sourced prior to running the command unless bash was built with
   NON_INTERACTIVE_LOGIN_SHELLS defined.

 * When matching groups in the sudoers file, sudo will now match
   based on the name of the group instead of the group ID. This can
   substantially reduce the number of group lookups for sudoers
   files that contain a large number of groups.

 * Multi-factor authentication is now supported on AIX.

 * Added support for non-RFC 4517 compliant LDAP servers that require
   that seconds be present in a timestamp, such as Tivoli Directory Server.

 * If the group vector is to be preserved, the PATH search for the
   command is now done with the user's original group vector.

 * For LDAP-based sudoers, the "runas_default" sudoOption now works
   properly in a sudoRole that contains a sudoCommand.

 * Spaces in command line arguments for "sudo -s" and "sudo -i" are
   now escaped with a backslash when checking the security policy.

What's new in Sudo 1.8.1p2?

 * Two-character CIDR-style IPv4 netmasks are now matched correctly
   in the sudoers file.

 * A build error with MIT Kerberos V has been resolved.

 * A crash on HP-UX in the sudoers plugin when wildcards are
   present in the sudoers file has been resolved.

 * Sudo now works correctly on Tru64 Unix again.

What's new in Sudo 1.8.1p1?

 * Fixed a problem on AIX where sudo was unable to set the final
   UID if the PAM module modified the effective UID.

 * A non-existent includedir is now treated the same as an empty
   directory and not reported as an error.

 * Removed extraneous parens in LDAP filter when sudoers_search_filter
   is enabled that can cause an LDAP search error.

 * Fixed a "make -j" problem for "make install".

What's new in Sudo 1.8.1?

 * A new LDAP setting, sudoers_search_filter, has been added to
   ldap.conf.  This setting can be used to restrict the set of
   records returned by the LDAP query.  Based on changes from Matthew
   Thomas.

 * White space is now permitted within a User_List when used in
   conjunction with a per-user Defaults definition.

 * A group ID (%#GID) may now be specified in a User_List or Runas_List.
   Likewise, for non-Unix groups the syntax is %:#GID.

 * Support for double-quoted words in the sudoers file has been fixed.
   The change in 1.7.5 for escaping the double quote character
   caused the double quoting to only be available at the beginning
   of an entry.

 * The fix for resuming a suspended shell in 1.7.5 caused problems
   with resuming non-shells on Linux.  Sudo will now save the process
   group ID of the program it is running on suspend and restore it
   when resuming, which fixes both problems.

 * A bug that could result in corrupted output in "sudo -l" has been
   fixed.

 * Sudo will now create an entry in the utmp (or utmpx) file when
   allocating a pseudo-tty (e.g., when logging I/O).  The "set_utmp"
   and "utmp_runas" sudoers file options can be used to control this.
   Other policy plugins may use the "set_utmp" and "utmp_user"
   entries in the command_info list.

 * The sudoers policy now stores the TSID field in the logs
   even when the "iolog_file" sudoers option is defined to a value
   other than %{sessid}.  Previously, the TSID field was only
   included in the log file when the "iolog_file" option was set
   to its default value.

 * The sudoreplay utility now supports arbitrary session IDs.
   Previously, it would only work with the base-36 session IDs
   that the sudoers plugin uses by default.

 * Sudo now passes "run_shell=true" to the policy plugin in the
   settings list when sudo's -s command line option is specified.
   The sudoers policy plugin uses this to implement the "set_home"
   sudoers option which was missing from sudo 1.8.0.

 * The "noexec" functionality has been moved out of the sudoers
   policy plugin and into the sudo front-end, which matches the
   behavior documented in the plugin writer's guide.  As a result,
   the path to the noexec file is now specified in the sudo.conf
   file instead of the sudoers file.

 * On Solaris 10, the PRIV_PROC_EXEC privilege is now used to
   implement the "noexec" feature.  Previously, this was implemented
   via the LD_PRELOAD environment variable.

 * The exit values for "sudo -l", "sudo -v" and "sudo -l command"
   have been fixed in the sudoers policy plugin.

 * The sudoers policy plugin now passes the login class, if any,
   back to the sudo front-end.

 * The sudoers policy plugin was not being linked with requisite
   libraries in certain configurations.

 * Sudo now parses command line arguments before loading any plugins.
   This allows "sudo -V" or "sudo -h" to work even if there is a problem
   with sudo.conf

 * Plugins are now linked with the static version of libgcc to allow
   the plugin to run on a system where no shared libgcc is installed,
   or where it is installed in a different location.

What's new in Sudo 1.8.0?

 * Sudo has been refactored to use a modular framework that can
   support third-party policy and I/O logging plugins.  The default
   plugin is "sudoers" which provides the traditional sudo functionality.
   See the sudo_plugin manual for details on the plugin API and the
   sample in the plugins directory for a simple example.

What's new in Sudo 1.7.5?

 * When using visudo in check mode, a file named "-" may be used to
   check sudoers data on the standard input.

 * Sudo now only fetches shadow password entries when using the
   password database directly for authentication.

 * Password and group entries are now cached using the same key
   that was used to look them up.  This fixes a problem when looking
   up entries by name if the name in the retrieved entry does not
   match the name used to look it up.  This may happen on some systems
   that do case insensitive lookups or that truncate long names.

 * GCC will no longer display warnings on glibc systems that use
   the warn_unused_result attribute for write(2) and other system calls.

 * If a PAM account management module denies access, sudo now prints
   a more useful error message and stops trying to validate the user.

 * Fixed a potential hang on idle systems when the sudo-run process
   exits immediately.

 * Sudo now includes a copy of zlib that will be used on systems
   that do not have zlib installed.

 * The --with-umask-override configure flag has been added to enable
   the "umask_override" sudoers Defaults option at build time.

 * Sudo now unblocks all signals on startup to avoid problems caused
   by the parent process changing the default signal mask.

 * LDAP Sudoers entries may now specify a time period for which
   the entry is valid.  This requires an updated sudoers schema
   that includes the sudoNotBefore and sudoNotAfter attributes.
   Support for timed entries must be explicitly enabled in the
   ldap.conf file.  Based on changes from Andreas Mueller.

 * LDAP Sudoers entries may now specify a sudoOrder attribute that
   determines the order in which matching entries are applied.  The
   last matching entry is used, just like file-based sudoers.  This
   requires an updated sudoers schema that includes the sudoOrder
   attribute.  Based on changes from Andreas Mueller.

 * When run as sudoedit, or when given the -e flag, sudo now treats
   command line arguments as pathnames.  This means that slashes
   in the sudoers file entry must explicitly match slashes in
   the command line arguments.  As a result, and entry such as:
	user ALL = sudoedit /etc/*
   will allow editing of /etc/motd but not /etc/security/default.

 * NETWORK_TIMEOUT is now an alias for BIND_TIMELIMIT in ldap.conf for
   compatibility with OpenLDAP configuration files.

 * The LDAP API TIMEOUT parameter is now honored in ldap.conf.

 * The I/O log directory may now be specified in the sudoers file.

 * Sudo will no longer refuse to run if the sudoers file is writable
   by root.

 * Sudo now performs command line escaping for "sudo -s" and "sudo -i"
   after validating the command so the sudoers entries do not need
   to include the backslashes.

 * Logging and email sending are now done in the locale specified
   by the "sudoers_locale" setting ("C" by default).  Email send by
   sudo now includes MIME headers when "sudoers_locale" is not "C".

 * The configure script has a new option, --disable-env-reset, to
   allow one to change the default for the sudoers Default setting
   "env_reset" at compile time.

 * When logging "sudo -l command", sudo will now prepend "list "
   to the command in the log line to distinguish between an
   actual command invocation in the logs.

 * Double-quoted group and user names may now include escaped double
   quotes as part of the name.  Previously this was a parse error.

 * Sudo once again restores the state of the signal handlers it
   modifies before executing the command.  This allows sudo to be
   used with the nohup command.

 * Resuming a suspended shell now works properly when I/O logging
   is not enabled (the I/O logging case was already correct).

What's new in Sudo 1.7.4p6?

 * A bug has been fixed in the I/O logging support that could cause
   visual artifacts in full-screen programs such as text editors.

What's new in Sudo 1.7.4p5?

 * A bug has been fixed that would allow a command to be run without the
   user entering a password when sudo's -g flag is used without the -u flag.

 * If user has no supplementary groups, sudo will now fall back on checking
   the group file explicitly, which restores historic sudo behavior.

 * A crash has been fixed when sudo's -g flag is used without the -u flag
   and the sudoers file contains an entry with no runas user or group listed.

 * A crash has been fixed when the Solaris project support is enabled
   and sudo's -g flag is used without the -u flag.

 * Sudo no longer exits with an error when support for auditing is
   compiled in but auditing is not enabled.

 * Fixed a bug introduced in sudo 1.7.3 where the ticket file was not
   being honored when the "targetpw" sudoers Defaults option was enabled.

 * The LOG_INPUT and LOG_OUTPUT tags in sudoers are now parsed correctly.

 * A crash has been fixed in "sudo -l" when sudo is built with auditing
   support and the user is not allowed to run any commands on the host.

What's new in Sudo 1.7.4p4?

 * A potential security issue has been fixed with respect to the handling
   of sudo's -g command line option when -u is also specified.  The flaw
   may allow an attacker to run commands as a user that is not authorized
   by the sudoers file.

 * A bug has been fixed where "sudo -l" output was incomplete if multiple
   sudoers sources were defined in nsswitch.conf and there was an error
   querying one of the sources.

 * The log_input, log_output, and use_pty sudoers options now work correctly
   on AIX.  Previously, sudo would hang if they were enabled.

 * The "make install" target now works correctly when sudo is built in a
   directory other than the source directory.

 * The "runas_default" sudoers setting now works properly in a per-command
   Defaults line.

 * Suspending and resuming the bash shell when PAM is in use now works
   correctly.  The SIGCONT signal was not propagated to the child process.

What's new in Sudo 1.7.4p3?

 * A bug has been fixed where duplicate HOME environment variables could be
   present when the env_reset setting was disabled and the always_set_home
   setting was enabled in sudoers.

 * The value of sysconfdir is now substituted into the path to the sudoers.d
   directory in the installed sudoers file.

 * Compilation problems on IRIX and other platforms have been fixed.

 * If multiple PAM "auth" actions are specified and the user enters ^C at
   the password prompt, sudo will no longer prompt for a password for any
   subsequent "auth" actions.  Previously it was necessary to enter ^C for
   each "auth" action.

What's new in Sudo 1.7.4p2?

 * A bug where sudo could spin in a busy loop waiting for the child process
   has been fixed.

What's new in Sudo 1.7.4p1?

 * A bug introduced in sudo 1.7.3 that prevented the -k and -K options from
   functioning when the tty_tickets sudoers option is enabled has been fixed.

 * Sudo no longer prints a warning when the -k or -K options are specified
   and the ticket file does not exist.

 * It is now easier to cross-compile sudo.

What's new in Sudo 1.7.4?

 * Sudoedit will now preserve the file extension in the name of the
   temporary file being edited.  The extension is used by some
   editors (such as emacs) to choose the editing mode.

 * Time stamp files have moved from /var/run/sudo to either /var/db/sudo,
   /var/lib/sudo or /var/adm/sudo.  The directories are checked for
   existence in that order.  This prevents users from receiving the
   sudo lecture every time the system reboots.  Time stamp files older
   than the boot time are ignored on systems where it is possible to
   determine this.

 * The tty_tickets sudoers option is now enabled by default.

 * Ancillary documentation (README files, LICENSE, etc) is now installed
   in a sudo documentation directory.

 * Sudo now recognizes "tls_cacert" as an alias for "tls_cacertfile"
   in ldap.conf.

 * Defaults settings that are tied to a user, host or command may
   now include the negation operator.  For example:
	Defaults:!millert lecture
   will match any user but millert.

 * The default PATH environment variable, used when no PATH variable
    exists, now includes /usr/sbin and /sbin.

 * Sudo now uses polypkg (https://github.com/OneIdentity/Polypkg)
   for cross-platform packing.

 * On Linux, sudo will now restore the nproc resource limit before
   executing a command, unless the limit appears to have been modified
   by pam_limits.  This avoids a problem with bash scripts that open
   more than 32 descriptors on SuSE Linux, where sysconf(_SC_CHILD_MAX)
   will return -1 when RLIMIT_NPROC is set to RLIMIT_UNLIMITED (-1).

 * The HOME and MAIL environment variables are now reset based on the
   target user's password database entry when the env_reset sudoers option
   is enabled (which is the case in the default configuration).  Users
   wishing to preserve the original values should use a sudoers entry like:
	Defaults env_keep += HOME
   to preserve the old value of HOME and
	Defaults env_keep += MAIL
   to preserve the old value of MAIL.

 * Fixed a problem in the restoration of the AIX authdb registry setting.

 * Sudo will now fork(2) and wait until the command has completed before
   calling pam_close_session().

 * The default syslog facility is now "authpriv" if the operating system
   supports it, else "auth".

What's new in Sudo 1.7.3?

 * Support for logging I/O for the command being run.
   For more information, see the documentation for the "log_input"
   and "log_output" Defaults options in the sudoers manual.  Also
   see the sudoreplay manual for how to replay I/O log sessions.

 * The use_pty sudoers option can be used to force a command to be
   run in a pseudo-pty, even when I/O logging is not enabled.

 * On some systems, sudo can now detect when a user has logged out
   and back in again when tty-based time stamps are in use.  Supported
   systems include Solaris systems with the devices file system,
   Mac OS X, and Linux systems with the devpts filesystem (pseudo-ttys
   only).

 * On AIX systems, the registry setting in /etc/security/user is
   now taken into account when looking up users and groups.  Sudo
   now applies the correct the user and group ids when running a
   command as a user whose account details come from a different
   source (e.g., LDAP or DCE versus local files).

 * Support for multiple 'sudoers_base' and 'uri' entries in ldap.conf.
   When multiple entries are listed, sudo will try each one in the
   order in which they are specified.

 * Sudo's SELinux support should now function correctly when running
   commands as a non-root user and when one of stdin, stdout or stderr
   is not a terminal.

 * Sudo will now use the Linux audit system with configure with
   the --with-linux-audit flag.

 * Sudo now uses mbr_check_membership() on systems that support it
   to determine group membership.  Currently, only Darwin (Mac OS X)
   supports this.

 * When the tty_tickets sudoers option is enabled but there is no
   terminal device, sudo will no longer use or create a tty-based
   ticket file.  Previously, sudo would use a tty name of "unknown".
   As a consequence, if a user has no terminal device, sudo will
   now always prompt for a password.

 * The passwd_timeout and timestamp_timeout options may now be
   specified as floating point numbers for more granular timeout
   values.

 * Negating the fqdn option in sudoers now works correctly when sudo
   is configured with the --with-fqdn option.  In previous versions
   of sudo the fqdn was set before sudoers was parsed.

What's new in Sudo 1.7.2?

 * A new #includedir directive is available in sudoers.  This can be
   used to implement an /etc/sudo.d directory.  Files in an includedir
   are not edited by visudo unless they contain a syntax error.

 * The -g option did not work properly when only setting the group
   (and not the user).  Also, in -l mode the wrong user was displayed
   for sudoers entries where only the group was allowed to be set.

 * Fixed a problem with the alias checking in visudo which
   could prevent visudo from exiting.

 * Sudo will now correctly parse the shell-style /etc/environment
   file format used by pam_env on Linux.

 * When doing password and group database lookups, sudo will only
   cache an entry by name or by id, depending on how the entry was
   looked up.  Previously, sudo would cache by both name and id
   from a single lookup, but this breaks sites that have multiple
   password or group database names that map to the same UID or
   GID.

 * User and group names in sudoers may now be enclosed in double
   quotes to avoid having to escape special characters.

 * BSM audit fixes when changing to a non-root UID.

 * Experimental non-Unix group support.  Currently only works with
   Quest Authorization Services and allows Active Directory groups
   fixes for Minix-3.

 * For Netscape/Mozilla-derived LDAP SDKs the certificate and key
   paths may be specified as a directory or a file.  However, version
   5.0 of the SDK only appears to support using a directory (despite
   documentation to the contrary).  If SSL client initialization
   fails and the certificate or key paths look like they could be
   default file name, strip off the last path element and try again.

 * A setenv() compatibility fix for Linux systems, where a NULL
   value is treated the same as an empty string and the variable
   name is checked against the NULL pointer.

What's new in Sudo 1.7.1?

 * A new Defaults option "pwfeedback" will cause sudo to provide visual
   feedback when the user is entering a password.

 * A new Defaults option "fast_glob" will cause sudo to use the fnmatch()
   function for file name globbing instead of glob().  When this option
   is enabled, sudo will not check the file system when expanding wildcards.
   This is faster but a side effect is that relative paths with wildcard
   will no longer work.

 * New BSM audit support for systems that support it such as FreeBSD
   and Mac OS X.

 * The file name specified with the #include directive may now include
   a %h escape which is expanded to the short form of hostname.

 * The -k flag may now be specified along with a command, causing the
   user's timestamp file to be ignored.

 * New support for Tivoli-based LDAP START_TLS, present in AIX.

 * New support for /etc/netsvc.conf on AIX.

 * The unused alias checks in visudo now handle the case of an alias
   referring to another alias.

What's new in Sudo 1.7.0?

 * Rewritten parser that converts sudoers into a set of data structures.
   This eliminates a number of ordering issues and makes it possible to
   apply sudoers Defaults entries before searching for the command.
   It also adds support for per-command Defaults specifications.

 * Sudoers now supports a #include facility to allow the inclusion of other
   sudoers-format files.

 * Sudo's -l (list) flag has been enhanced:
    o applicable Defaults options are now listed
    o a command argument can be specified for testing whether a user
      may run a specific command.
    o a new -U flag can be used in conjunction with "sudo -l" to allow
      root (or a user with "sudo ALL") list another user's privileges.

 * A new -g flag has been added to allow the user to specify a
   primary group to run the command as.  The sudoers syntax has been
   extended to include a group section in the Runas specification.

 * A UID may now be used anywhere a username is valid.

 * The "secure_path" run-time Defaults option has been restored.

 * Password and group data is now cached for fast lookups.

 * The file descriptor at which sudo starts closing all open files is now
   configurable via sudoers and, optionally, the command line.

 * Visudo will now warn about aliases that are defined but not used.

 * The -i and -s command line flags now take an optional command
   to be run via the shell.  Previously, the argument was passed
   to the shell as a script to run.

 * Improved LDAP support.  SASL authentication may now be used in
   conjunction when connecting to an LDAP server.  The krb5_ccname
   parameter in ldap.conf may be used to enable Kerberos.

 * Support for /etc/nsswitch.conf.  LDAP users may now use nsswitch.conf
   to specify the sudoers order.  E.g.:
	sudoers: ldap files
   to check LDAP, then /etc/sudoers.  The default is "files", even
   when LDAP support is compiled in.  This differs from sudo 1.6
   where LDAP was always consulted first.

 * Support for /etc/environment on AIX and Linux.  If sudo is run
   with the -i flag, the contents of /etc/environment are used to
   populate the new environment that is passed to the command being
   run.

 * If no terminal is available or if the new -A flag is specified,
   sudo will use a helper program to read the password if one is
   configured.  Typically, this is a graphical password prompter
   such as ssh-askpass.

 * A new Defaults option, "mailfrom" that sets the value of the
   "From:" field in the warning/error mail.  If unspecified, the
   login name of the invoking user is used.

 * A new Defaults option, "env_file" that refers to a file containing
   environment variables to be set in the command being run.

 * A new flag, -n, may be used to indicate that sudo should not
   prompt the user for a password and, instead, exit with an error
   if authentication is required.

 * If sudo needs to prompt for a password and it is unable to disable
   echo (and no askpass program is defined), it will refuse to run
   unless the "visiblepw" Defaults option has been specified.

 * Prior to version 1.7.0, hitting enter/return at the Password: prompt
   would exit sudo.  In sudo 1.7.0 and beyond, this is treated as
   an empty password.  To exit sudo, the user must press ^C or ^D
   at the prompt.

 * visudo will now check the sudoers file owner and mode in -c (check)
   mode when the -s (strict) flag is specified.

 * A new Defaults option "umask_override" will cause sudo to set the
   umask specified in sudoers even if it is more permissive than the
   invoking user's umask.<|MERGE_RESOLUTION|>--- conflicted
+++ resolved
@@ -1,5 +1,3 @@
-<<<<<<< HEAD
-=======
 What's new in Sudo 1.9.17p2
 
  * Fixed a bug introduced in sudo 1.9.16 that could result in sudo
@@ -19,7 +17,6 @@
    that prevented mdoc-format man pages from being used on systems
    without the mandoc utility.  Bug #1077.
 
->>>>>>> aa2498e4
 What's new in Sudo 1.9.17p1
 
  * Fixed CVE-2025-32462.  Sudo's -h (--host) option could be specified
