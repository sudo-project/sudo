--- conflicted
+++ resolved
@@ -82,11 +82,8 @@
     { "cmnd_cwd" },
     { "askpass" },
     { "intercept_setid" },
-<<<<<<< HEAD
+    { "intercept_ptrace" },
     { "apparmor_profile" },
-=======
-    { "intercept_ptrace" },
->>>>>>> dc2b28d3
     { NULL }
 };
 
